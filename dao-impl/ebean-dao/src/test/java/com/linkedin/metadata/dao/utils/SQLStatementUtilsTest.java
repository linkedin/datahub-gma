package com.linkedin.metadata.dao.utils;

import com.linkedin.common.urn.Urn;
import com.linkedin.data.template.RecordTemplate;
import com.linkedin.data.template.StringArray;
import com.linkedin.metadata.query.AspectField;
import com.linkedin.metadata.query.Condition;
import com.linkedin.metadata.query.IndexCriterion;
import com.linkedin.metadata.query.IndexCriterionArray;
import com.linkedin.metadata.query.IndexFilter;
import com.linkedin.metadata.query.IndexGroupByCriterion;
import com.linkedin.metadata.query.IndexValue;
import com.linkedin.metadata.query.LocalRelationshipCriterion;
import com.linkedin.metadata.query.LocalRelationshipCriterionArray;
import com.linkedin.metadata.query.LocalRelationshipFilter;
import com.linkedin.metadata.query.LocalRelationshipValue;
import com.linkedin.metadata.query.RelationshipField;
import com.linkedin.metadata.query.UrnField;
import com.linkedin.testing.AspectBar;
import com.linkedin.testing.AspectFoo;
import com.linkedin.testing.BarAsset;
import com.linkedin.testing.urn.BarUrn;
import com.linkedin.testing.urn.FooUrn;
import java.net.URISyntaxException;
import java.util.ArrayList;
import java.util.Arrays;
import java.util.Collections;
import java.util.HashSet;
import java.util.List;
import java.util.Set;
import org.javatuples.Pair;
import org.testng.annotations.Test;

import static com.linkedin.metadata.dao.utils.SQLSchemaUtils.*;
import static com.linkedin.testing.TestUtils.*;
import static org.testng.Assert.*;


public class SQLStatementUtilsTest {

  @Test
  public void testCreateUpsertAspectSql() {
    FooUrn fooUrn = makeFooUrn(1);
    String expectedSql =
        "INSERT INTO metadata_entity_foo (urn, a_urn, a_aspectfoo, lastmodifiedon, lastmodifiedby) VALUE (:urn, "
            + ":a_urn, :metadata, :lastmodifiedon, :lastmodifiedby) ON DUPLICATE KEY UPDATE a_aspectfoo = :metadata,"
            + " lastmodifiedon = :lastmodifiedon, a_urn = :a_urn;";
    assertEquals(SQLStatementUtils.createAspectUpsertSql(fooUrn, AspectFoo.class, true, false), expectedSql);

    expectedSql =
        "INSERT INTO metadata_entity_foo (urn, a_aspectfoo, lastmodifiedon, lastmodifiedby) VALUE (:urn, "
            + ":metadata, :lastmodifiedon, :lastmodifiedby) ON DUPLICATE KEY UPDATE a_aspectfoo = :metadata,"
            + " lastmodifiedon = :lastmodifiedon;";
    assertEquals(SQLStatementUtils.createAspectUpsertSql(fooUrn, AspectFoo.class, false, false), expectedSql);
  }

  @Test
  public void testCreateInsertAspectSql() {
    String expectedSql = "INSERT INTO %s (urn, a_urn, lastmodifiedon, lastmodifiedby,";
    assertEquals(expectedSql, SQLStatementUtils.SQL_INSERT_INTO_ASSET_WITH_URN);

    expectedSql = "VALUES (:urn, :a_urn, :lastmodifiedon, :lastmodifiedby,";
    assertEquals(expectedSql, SQLStatementUtils.SQL_INSERT_ASSET_VALUES_WITH_URN);

    expectedSql = "INSERT INTO %s (urn, lastmodifiedon, lastmodifiedby,";
    assertEquals(expectedSql, SQLStatementUtils.SQL_INSERT_INTO_ASSET);

    expectedSql = "VALUES (:urn, :lastmodifiedon, :lastmodifiedby,";
    assertEquals(expectedSql, SQLStatementUtils.SQL_INSERT_ASSET_VALUES);
  }

  @Test
  public void testDeleteAssetSql() {
    FooUrn fooUrn = makeFooUrn(1);
    // isTestMode=true
<<<<<<< HEAD
    String expectedSql = "DELETE FROM metadata_entity_foo_test WHERE urn = '" + fooUrn + "'";
    assertEquals(SQLStatementUtils.createDeleteAssetSql(fooUrn, true), expectedSql);
    // isTestMode=false
    expectedSql = "DELETE FROM metadata_entity_foo WHERE urn = '" + fooUrn + "'";
=======
    String expectedSql = "DELETE FROM metadata_entity_foo_test WHERE urn = :urn";
    assertEquals(SQLStatementUtils.createDeleteAssetSql(fooUrn, true), expectedSql);
    // isTestMode=false
    expectedSql = "DELETE FROM metadata_entity_foo WHERE urn = :urn";
>>>>>>> 7696c7d2
    assertEquals(SQLStatementUtils.createDeleteAssetSql(fooUrn, false), expectedSql);
  }

  @Test
  public void testCreateAspectReadSql() {
    FooUrn fooUrn1 = makeFooUrn(1);
    FooUrn fooUrn2 = makeFooUrn(2);
    Set<Urn> set = new HashSet<>();
    set.add(fooUrn1);
    set.add(fooUrn2);
    //test when includedSoftDeleted is false
    String expectedSql =
        "SELECT urn, a_aspectfoo, lastmodifiedon, lastmodifiedby "
            + "FROM metadata_entity_foo "
            + "WHERE JSON_EXTRACT(a_aspectfoo, '$.gma_deleted') IS NULL "
            + "AND urn IN ('urn:li:foo:1', 'urn:li:foo:2')";
    assertEquals(SQLStatementUtils.createAspectReadSql(AspectFoo.class, set, false, false), expectedSql);

    //test when includedSoftDeleted is true
    expectedSql =
        "SELECT urn, a_aspectfoo, lastmodifiedon, lastmodifiedby "
            + "FROM metadata_entity_foo "
            + "WHERE urn IN ('urn:li:foo:1', 'urn:li:foo:2')";
    assertEquals(SQLStatementUtils.createAspectReadSql(AspectFoo.class, set, true, false), expectedSql);
  }

  @Test
  public void testCreateFilterSql() {

    IndexFilter indexFilter = new IndexFilter();
    IndexCriterionArray indexCriterionArray = new IndexCriterionArray();

    IndexCriterion indexCriterion1 =
        SQLIndexFilterUtils.createIndexCriterion(AspectFoo.class, "value", Condition.GREATER_THAN_OR_EQUAL_TO,
            IndexValue.create(25));
    IndexCriterion indexCriterion2 =
        SQLIndexFilterUtils.createIndexCriterion(AspectFoo.class, "value", Condition.LESS_THAN, IndexValue.create(50));

    indexCriterionArray.add(indexCriterion1);
    indexCriterionArray.add(indexCriterion2);
    indexFilter.setCriteria(indexCriterionArray);

    String sql1 = SQLStatementUtils.createFilterSql("foo", indexFilter, true, false);
    String expectedSql1 = "SELECT *, (SELECT COUNT(urn) FROM metadata_entity_foo WHERE a_aspectfoo IS NOT NULL\n"
        + "AND JSON_EXTRACT(a_aspectfoo, '$.gma_deleted') IS NULL\n" + "AND i_aspectfoo$value >= 25\n"
        + "AND a_aspectfoo IS NOT NULL\n" + "AND JSON_EXTRACT(a_aspectfoo, '$.gma_deleted') IS NULL\n"
        + "AND i_aspectfoo$value < 50) as _total_count FROM metadata_entity_foo\n" + "WHERE a_aspectfoo IS NOT NULL\n"
        + "AND JSON_EXTRACT(a_aspectfoo, '$.gma_deleted') IS NULL\n" + "AND i_aspectfoo$value >= 25\n"
        + "AND a_aspectfoo IS NOT NULL\n" + "AND JSON_EXTRACT(a_aspectfoo, '$.gma_deleted') IS NULL\n"
        + "AND i_aspectfoo$value < 50";

    assertEquals(sql1, expectedSql1);

    String sql2 = SQLStatementUtils.createFilterSql("foo", indexFilter, true, true);
    String expectedSql2 = "SELECT *, (SELECT COUNT(urn) FROM metadata_entity_foo WHERE a_aspectfoo IS NOT NULL\n"
        + "AND JSON_EXTRACT(a_aspectfoo, '$.gma_deleted') IS NULL\n" + "AND i_aspectfoo0value >= 25\n"
        + "AND a_aspectfoo IS NOT NULL\n" + "AND JSON_EXTRACT(a_aspectfoo, '$.gma_deleted') IS NULL\n"
        + "AND i_aspectfoo0value < 50) as _total_count FROM metadata_entity_foo\n" + "WHERE a_aspectfoo IS NOT NULL\n"
        + "AND JSON_EXTRACT(a_aspectfoo, '$.gma_deleted') IS NULL\n" + "AND i_aspectfoo0value >= 25\n"
        + "AND a_aspectfoo IS NOT NULL\n" + "AND JSON_EXTRACT(a_aspectfoo, '$.gma_deleted') IS NULL\n"
        + "AND i_aspectfoo0value < 50";

    assertEquals(sql2, expectedSql2);
  }

  @Test
  public void testCreateGroupBySql() {
    IndexFilter indexFilter = new IndexFilter();
    IndexCriterionArray indexCriterionArray = new IndexCriterionArray();

    IndexCriterion indexCriterion1 =
        SQLIndexFilterUtils.createIndexCriterion(AspectFoo.class, "value", Condition.GREATER_THAN_OR_EQUAL_TO,
            IndexValue.create(25));
    IndexCriterion indexCriterion2 =
        SQLIndexFilterUtils.createIndexCriterion(AspectFoo.class, "value", Condition.LESS_THAN, IndexValue.create(50));

    indexCriterionArray.add(indexCriterion1);
    indexCriterionArray.add(indexCriterion2);
    indexFilter.setCriteria(indexCriterionArray);

    IndexGroupByCriterion indexGroupByCriterion = new IndexGroupByCriterion();
    indexGroupByCriterion.setAspect(AspectFoo.class.getCanonicalName());
    indexGroupByCriterion.setPath("/value");

    String sql1 = SQLStatementUtils.createGroupBySql("foo", indexFilter, indexGroupByCriterion, false);
    assertEquals(sql1, "SELECT count(*) as COUNT, i_aspectfoo$value FROM metadata_entity_foo\n"
        + "WHERE a_aspectfoo IS NOT NULL\n" + "AND JSON_EXTRACT(a_aspectfoo, '$.gma_deleted') IS NULL\n"
        + "AND i_aspectfoo$value >= 25\n" + "AND a_aspectfoo IS NOT NULL\n"
        + "AND JSON_EXTRACT(a_aspectfoo, '$.gma_deleted') IS NULL\n" + "AND i_aspectfoo$value < 50\n"
        + "GROUP BY i_aspectfoo$value");

    String sql2 = SQLStatementUtils.createGroupBySql("foo", indexFilter, indexGroupByCriterion, true);
    assertEquals(sql2, "SELECT count(*) as COUNT, i_aspectfoo0value FROM metadata_entity_foo\n"
        + "WHERE a_aspectfoo IS NOT NULL\n" + "AND JSON_EXTRACT(a_aspectfoo, '$.gma_deleted') IS NULL\n"
        + "AND i_aspectfoo0value >= 25\n" + "AND a_aspectfoo IS NOT NULL\n"
        + "AND JSON_EXTRACT(a_aspectfoo, '$.gma_deleted') IS NULL\n" + "AND i_aspectfoo0value < 50\n"
        + "GROUP BY i_aspectfoo0value");
  }

  @Test
  public void testWhereClauseSingleCondition() {
    LocalRelationshipCriterion.Field field = new LocalRelationshipCriterion.Field();
    field.setUrnField(new UrnField());
    LocalRelationshipCriterion criterion = new LocalRelationshipCriterion()
        .setField(field)
        .setCondition(Condition.EQUAL)
        .setValue(LocalRelationshipValue.create("value1"));
    LocalRelationshipCriterionArray criteria = new LocalRelationshipCriterionArray(criterion);
    LocalRelationshipFilter filter = new LocalRelationshipFilter().setCriteria(criteria);
    assertEquals(SQLStatementUtils.whereClause(filter, Collections.singletonMap(Condition.EQUAL, "="), null, false), "urn='value1'");
    assertEquals(SQLStatementUtils.whereClause(filter, Collections.singletonMap(Condition.EQUAL, "="), null, true), "urn='value1'");
  }

  @Test
  public void testWhereClauseSingleINCondition() {
    LocalRelationshipCriterion.Field field = new LocalRelationshipCriterion.Field();
    field.setUrnField(new UrnField());
    StringArray values = new StringArray("value1");
    LocalRelationshipCriterion criterion = new LocalRelationshipCriterion()
        .setField(field)
        .setCondition(Condition.IN)
        .setValue(LocalRelationshipValue.create(values));
    LocalRelationshipCriterionArray criteria = new LocalRelationshipCriterionArray(criterion);
    LocalRelationshipFilter filter = new LocalRelationshipFilter().setCriteria(criteria);
    assertEquals(SQLStatementUtils.whereClause(filter, Collections.singletonMap(Condition.IN, "IN"), null, false), "urn IN ('value1')");
    assertEquals(SQLStatementUtils.whereClause(filter, Collections.singletonMap(Condition.IN, "IN"), null, true), "urn IN ('value1')");
  }

  @Test
  public void testWhereClauseMultiConditionSameName() {
    LocalRelationshipCriterion.Field field1 = new LocalRelationshipCriterion.Field();
    field1.setUrnField(new UrnField());
    LocalRelationshipCriterion criterion1 = new LocalRelationshipCriterion()
        .setField(field1)
        .setCondition(Condition.EQUAL)
        .setValue(LocalRelationshipValue.create("value1"));

    LocalRelationshipCriterion.Field field2 = new LocalRelationshipCriterion.Field();
    field2.setUrnField(new UrnField());
    LocalRelationshipCriterion criterion2 = new LocalRelationshipCriterion()
        .setField(field2)
        .setCondition(Condition.EQUAL)
        .setValue(LocalRelationshipValue.create("value2"));

    LocalRelationshipCriterionArray criteria = new LocalRelationshipCriterionArray(criterion1, criterion2);
    LocalRelationshipFilter filter = new LocalRelationshipFilter().setCriteria(criteria);
    assertEquals(SQLStatementUtils.whereClause(filter, Collections.singletonMap(Condition.EQUAL, "="), null, false), "urn='value1' OR urn='value2'");
    assertEquals(SQLStatementUtils.whereClause(filter, Collections.singletonMap(Condition.EQUAL, "="), null, true), "urn='value1' OR urn='value2'");
  }

  @Test
  public void testWhereClauseMultiConditionDifferentName() {
    LocalRelationshipCriterion.Field field1 = new LocalRelationshipCriterion.Field();
    field1.setUrnField(new UrnField());
    LocalRelationshipCriterion criterion1 = new LocalRelationshipCriterion()
        .setField(field1)
        .setCondition(Condition.EQUAL)
        .setValue(LocalRelationshipValue.create("value1"));

    LocalRelationshipCriterion.Field field2 = new LocalRelationshipCriterion.Field();
    field2.setAspectField((new AspectField().setAspect(AspectFoo.class.getCanonicalName()).setPath("/value")));
    LocalRelationshipCriterion criterion2 = new LocalRelationshipCriterion()
        .setField(field2)
        .setCondition(Condition.EQUAL)
        .setValue(LocalRelationshipValue.create("value2"));

    LocalRelationshipCriterionArray criteria = new LocalRelationshipCriterionArray(criterion1, criterion2);
    LocalRelationshipFilter filter = new LocalRelationshipFilter().setCriteria(criteria);
    assertEquals(SQLStatementUtils.whereClause(filter, Collections.singletonMap(Condition.EQUAL, "="), null, false),
        "urn='value1' AND i_aspectfoo$value='value2'");
    assertEquals(SQLStatementUtils.whereClause(filter, Collections.singletonMap(Condition.EQUAL, "="), null, true),
        "urn='value1' AND i_aspectfoo0value='value2'");
  }

  @Test
  public void testWhereClauseMultiConditionMixedName() {
    // Create criteria for each field
    LocalRelationshipCriterion.Field field1 = new LocalRelationshipCriterion.Field();
    field1.setUrnField(new UrnField());
    LocalRelationshipCriterion criterion1 = new LocalRelationshipCriterion()
        .setField(field1)
        .setCondition(Condition.EQUAL)
        .setValue(LocalRelationshipValue.create("value1"));

    LocalRelationshipCriterion.Field field2 = new LocalRelationshipCriterion.Field();
    field2.setAspectField((new AspectField().setAspect(AspectFoo.class.getCanonicalName()).setPath("/value")));
    LocalRelationshipCriterion criterion2 = new LocalRelationshipCriterion()
        .setField(field2)
        .setCondition(Condition.EQUAL)
        .setValue(LocalRelationshipValue.create("value2"));

    LocalRelationshipCriterion.Field field3 = new LocalRelationshipCriterion.Field();
    field3.setUrnField(new UrnField());
    LocalRelationshipCriterion criterion3 = new LocalRelationshipCriterion()
        .setField(field3)
        .setCondition(Condition.EQUAL)
        .setValue(LocalRelationshipValue.create("value3"));

    LocalRelationshipCriterion.Field field4 = new LocalRelationshipCriterion.Field();
    field4.setRelationshipField(((new RelationshipField().setPath("/value"))));
    LocalRelationshipCriterion criterion4 = new LocalRelationshipCriterion()
        .setField(field4)
        .setCondition(Condition.EQUAL)
        .setValue(LocalRelationshipValue.create("value4"));

    // Group all criteria into a LocalRelationshipCriterionArray
    LocalRelationshipCriterionArray criteria = new LocalRelationshipCriterionArray(criterion1, criterion2, criterion3, criterion4);
    LocalRelationshipFilter filter = new LocalRelationshipFilter().setCriteria(criteria);

    assertConditionsEqual(SQLStatementUtils.whereClause(filter, Collections.singletonMap(Condition.EQUAL, "="), null, false),
        "(urn='value1' OR urn='value3') AND metadata$value='value4' AND i_aspectfoo$value='value2'");

    assertConditionsEqual(SQLStatementUtils.whereClause(filter, Collections.singletonMap(Condition.EQUAL, "="), null, true),
        "(urn='value1' OR urn='value3') AND metadata0value='value4' AND i_aspectfoo0value='value2'");

  }

  @Test
  public void testWhereClauseMultiFilters() {
    LocalRelationshipCriterion.Field field1 = new LocalRelationshipCriterion.Field();
    field1.setUrnField(new UrnField());
    LocalRelationshipCriterion criterion1 = new LocalRelationshipCriterion()
        .setField(field1)
        .setCondition(Condition.EQUAL)
        .setValue(LocalRelationshipValue.create("value1"));

    LocalRelationshipCriterion.Field field2 = new LocalRelationshipCriterion.Field();
    field2.setAspectField((new AspectField().setAspect(AspectFoo.class.getCanonicalName()).setPath("/value")));
    LocalRelationshipCriterion criterion2 = new LocalRelationshipCriterion()
        .setField(field2)
        .setCondition(Condition.EQUAL)
        .setValue(LocalRelationshipValue.create("value2"));

    LocalRelationshipCriterion.Field field3 = new LocalRelationshipCriterion.Field();
    field3.setUrnField(new UrnField());
    LocalRelationshipCriterion criterion3 = new LocalRelationshipCriterion()
        .setField(field3)
        .setCondition(Condition.EQUAL)
        .setValue(LocalRelationshipValue.create("value3"));

    LocalRelationshipCriterion.Field field4 = new LocalRelationshipCriterion.Field();
    field4.setRelationshipField(((new RelationshipField().setPath("/value"))));
    LocalRelationshipCriterion criterion4 = new LocalRelationshipCriterion()
        .setField(field4)
        .setCondition(Condition.EQUAL)
        .setValue(LocalRelationshipValue.create("value4"));

    LocalRelationshipCriterionArray criteria1 = new LocalRelationshipCriterionArray(criterion1, criterion2, criterion3, criterion4);
    LocalRelationshipFilter filter1 = new LocalRelationshipFilter().setCriteria(criteria1);

    LocalRelationshipCriterion.Field field5 = new LocalRelationshipCriterion.Field();
    field5.setUrnField(new UrnField());
    LocalRelationshipCriterion criterion5 = new LocalRelationshipCriterion()
        .setField(field5)
        .setCondition(Condition.EQUAL)
        .setValue(LocalRelationshipValue.create("value1"));

    LocalRelationshipCriterion.Field field6 = new LocalRelationshipCriterion.Field();
    field6.setUrnField(new UrnField());
    LocalRelationshipCriterion criterion6 = new LocalRelationshipCriterion()
        .setField(field6)
        .setCondition(Condition.EQUAL)
        .setValue(LocalRelationshipValue.create("value2"));

    LocalRelationshipCriterionArray criteria2 = new LocalRelationshipCriterionArray(criterion5, criterion6);
    LocalRelationshipFilter filter2 = new LocalRelationshipFilter().setCriteria(criteria2);

    //test for multi filters with dollar virtual columns names
    assertConditionsEqual(SQLStatementUtils.whereClause(Collections.singletonMap(Condition.EQUAL, "="), false, new Pair<>(filter1, "foo"),
        new Pair<>(filter2, "bar")), "(foo.i_aspectfoo$value='value2' AND (foo.urn='value1' OR foo.urn='value3') "
        + "AND foo.metadata$value='value4') AND (bar.urn='value1' OR bar.urn='value2')"
    );

    //test for multi filters with non dollar virtual columns names
    assertConditionsEqual(SQLStatementUtils.whereClause(Collections.singletonMap(Condition.EQUAL, "="), true, new Pair<>(filter1, "foo"),
        new Pair<>(filter2, "bar")), "(foo.i_aspectfoo0value='value2' AND (foo.urn='value1' OR foo.urn='value3') "
        + "AND foo.metadata0value='value4') AND (bar.urn='value1' OR bar.urn='value2')"
    );
  }

  @Test
  public void testWhereClauseOldSchemaSimple() {
    LocalRelationshipCriterion.Field field = new LocalRelationshipCriterion.Field();
    field.setUrnField(new UrnField());
    LocalRelationshipCriterion criterion = new LocalRelationshipCriterion()
        .setField(field)
        .setCondition(Condition.EQUAL)
        .setValue(LocalRelationshipValue.create("value1"));
    LocalRelationshipCriterionArray sourceCriteria = new LocalRelationshipCriterionArray(criterion);
    String expected = " AND rt.source = 'value1'";
    assertEquals(SQLStatementUtils.whereClauseOldSchema(Collections.singletonMap(Condition.EQUAL, "="), sourceCriteria, "source"), expected);
  }

  @Test
  public void testWhereClauseOldSchemaConditionIn() {
    LocalRelationshipCriterion.Field field = new LocalRelationshipCriterion.Field();
    field.setUrnField(new UrnField());
    LocalRelationshipCriterion criterion = new LocalRelationshipCriterion()
        .setField(field)
        .setCondition(Condition.IN)
        .setValue(LocalRelationshipValue.create("(value1, value2)"));
    LocalRelationshipCriterionArray sourceCriteria = new LocalRelationshipCriterionArray(criterion);
    String expected = " AND rt.source IN (value1, value2)";
    assertEquals(SQLStatementUtils.whereClauseOldSchema(Collections.singletonMap(Condition.IN, "IN"), sourceCriteria, "source"), expected);
  }

  private void assertConditionsEqual(String actualWhereClause, String expectedWhereClause) {
    List<String> expectedConditions = splitAndSortConditions(expectedWhereClause);
    List<String> actualConditions = splitAndSortConditions(actualWhereClause);
    assertEquals(expectedConditions, actualConditions);
  }

  private List<String> splitAndSortConditions(String whereClause) {
    List<String> conditions = new ArrayList<>(Arrays.asList(whereClause.replace("(", "").replace(")", "").split(" AND ")));
    Collections.sort(conditions);
    return conditions;
  }

  @Test
  public void testCreateListAspectByUrnSql() throws URISyntaxException {
    FooUrn fooUrn = new FooUrn(1);
    assertEquals(SQLStatementUtils.createListAspectByUrnSql(AspectFoo.class, fooUrn, true),
        "SELECT urn, a_aspectfoo, lastmodifiedon, lastmodifiedby, createdfor FROM "
            + "metadata_entity_foo WHERE urn = 'urn:li:foo:1' AND a_aspectfoo IS NOT NULL");
    assertEquals(SQLStatementUtils.createListAspectByUrnSql(AspectFoo.class, fooUrn, false),
        "SELECT urn, a_aspectfoo, lastmodifiedon, lastmodifiedby, createdfor FROM "
            + "metadata_entity_foo WHERE urn = 'urn:li:foo:1' AND a_aspectfoo IS NOT NULL AND JSON_EXTRACT(a_aspectfoo, '$.gma_deleted') IS NULL");
  }

  @Test
  public void testCreateListAspectSql() throws URISyntaxException {
    FooUrn fooUrn = new FooUrn(1);
    assertEquals(
        SQLStatementUtils.createListAspectWithPaginationSql(AspectFoo.class, fooUrn.getEntityType(), true, 0, 5),
        "SELECT urn, a_aspectfoo, lastmodifiedon, lastmodifiedby, createdfor, (SELECT COUNT(urn) FROM "
            + "metadata_entity_foo WHERE a_aspectfoo IS NOT NULL) as _total_count FROM metadata_entity_foo "
            + "WHERE a_aspectfoo IS NOT NULL LIMIT 5 OFFSET 0");
    assertEquals(
        SQLStatementUtils.createListAspectWithPaginationSql(AspectFoo.class, fooUrn.getEntityType(), false, 0, 5),
        "SELECT urn, a_aspectfoo, lastmodifiedon, lastmodifiedby, createdfor, (SELECT COUNT(urn) FROM "
            + "metadata_entity_foo WHERE a_aspectfoo IS NOT NULL AND JSON_EXTRACT(a_aspectfoo, '$.gma_deleted') IS NULL) "
            + "as _total_count FROM metadata_entity_foo WHERE a_aspectfoo IS NOT NULL AND "
            + "JSON_EXTRACT(a_aspectfoo, '$.gma_deleted') IS NULL LIMIT 5 OFFSET 0");
  }

  @Test
  public void testUpdateAspectWithOptimisticLockSql() {
    FooUrn fooUrn = makeFooUrn(1);
    String expectedSql =
        "UPDATE metadata_entity_foo SET a_aspectfoo = :metadata, a_urn = :a_urn, lastmodifiedon = :lastmodifiedon, "
            + "lastmodifiedby = :lastmodifiedby WHERE urn = :urn and (JSON_EXTRACT(a_aspectfoo, '$.lastmodifiedon') = "
            + ":oldTimestamp OR JSON_EXTRACT(a_aspectfoo, '$.gma_deleted') IS NOT NULL);";
    assertEquals(SQLStatementUtils.createAspectUpdateWithOptimisticLockSql(fooUrn, AspectFoo.class, true, false),
        expectedSql);

    expectedSql =
        "UPDATE metadata_entity_foo SET a_aspectfoo = :metadata, lastmodifiedon = :lastmodifiedon, lastmodifiedby = "
            + ":lastmodifiedby WHERE urn = :urn and (JSON_EXTRACT(a_aspectfoo, '$.lastmodifiedon') = :oldTimestamp "
            + "OR JSON_EXTRACT(a_aspectfoo, '$.gma_deleted') IS NOT NULL);";
    assertEquals(
        SQLStatementUtils.createAspectUpdateWithOptimisticLockSql(fooUrn, AspectFoo.class, false, false),
        expectedSql);
  }

  @Test
  public void testAspectField() {
    AspectField aspectField = new AspectField();
    aspectField.setAspect(AspectBar.class.getCanonicalName());
    // unknown if asset field is not set
    assertEquals(SQLStatementUtils.getAssetType(aspectField), UNKNOWN_ASSET);

    try {
      aspectField.setAsset("invalid_class");
      SQLStatementUtils.getAssetType(aspectField);
      fail("should fail because invalid asset class");
    } catch (IllegalArgumentException e) {
    }

    try {
      aspectField.setAsset(String.class.getCanonicalName());
      SQLStatementUtils.getAssetType(aspectField);
      fail("should fail because not RecordTemplate");
    } catch (IllegalArgumentException e) {
    }

    try {
      aspectField.setAsset(RecordTemplate.class.getCanonicalName());
      SQLStatementUtils.getAssetType(aspectField);
      fail("should fail because not an valid Asset");
    } catch (IllegalArgumentException e) {
    }

    aspectField.setAsset(BarAsset.class.getCanonicalName());
    assertEquals(SQLStatementUtils.getAssetType(aspectField), BarUrn.ENTITY_TYPE);
  }
}<|MERGE_RESOLUTION|>--- conflicted
+++ resolved
@@ -73,17 +73,10 @@
   public void testDeleteAssetSql() {
     FooUrn fooUrn = makeFooUrn(1);
     // isTestMode=true
-<<<<<<< HEAD
     String expectedSql = "DELETE FROM metadata_entity_foo_test WHERE urn = '" + fooUrn + "'";
     assertEquals(SQLStatementUtils.createDeleteAssetSql(fooUrn, true), expectedSql);
     // isTestMode=false
     expectedSql = "DELETE FROM metadata_entity_foo WHERE urn = '" + fooUrn + "'";
-=======
-    String expectedSql = "DELETE FROM metadata_entity_foo_test WHERE urn = :urn";
-    assertEquals(SQLStatementUtils.createDeleteAssetSql(fooUrn, true), expectedSql);
-    // isTestMode=false
-    expectedSql = "DELETE FROM metadata_entity_foo WHERE urn = :urn";
->>>>>>> 7696c7d2
     assertEquals(SQLStatementUtils.createDeleteAssetSql(fooUrn, false), expectedSql);
   }
 
