package com.linkedin.metadata.dao.utils;

import com.linkedin.data.template.GetMode;
import com.linkedin.data.template.RecordTemplate;
import com.linkedin.data.template.StringArray;
import com.linkedin.metadata.query.Condition;
import com.linkedin.metadata.query.IndexCriterion;
import com.linkedin.metadata.query.IndexFilter;
import com.linkedin.metadata.query.IndexPathParams;
import com.linkedin.metadata.query.IndexSortCriterion;
import com.linkedin.metadata.query.IndexValue;
import com.linkedin.metadata.query.SortOrder;
import java.util.ArrayList;
import java.util.List;
import java.util.stream.Collectors;
import javax.annotation.Nonnull;
import javax.annotation.Nullable;
import lombok.extern.slf4j.Slf4j;
import org.apache.commons.lang.StringEscapeUtils;

import static com.linkedin.metadata.dao.utils.SQLSchemaUtils.*;
import static com.linkedin.metadata.dao.utils.SQLStatementUtils.*;


/**
 * Condition SQL script utils based on {@link IndexFilter}.
 */
@Slf4j
public class SQLIndexFilterUtils {

  private SQLIndexFilterUtils() {

  }

  /**
   * Get value from {@link IndexValue} and convert into SQL syntax.
   * @param indexValue {@link IndexValue} to be parsed.
   * @return SQL syntax compatible representation of the Index Value
   */
  private static String parseIndexValue(@Nullable IndexValue indexValue) {
    if (indexValue == null) {
      return "NULL";
    }
    if (indexValue.isArray()) {
      StringArray stringArray = indexValue.getArray();
      return "(" + String.join(", ",
          stringArray.stream().map(s -> "'" + StringEscapeUtils.escapeSql(s) + "'").collect(Collectors.toList())) + ")";
    } else if (indexValue.isBoolean()) {
      return indexValue.getBoolean().toString();
    } else if (indexValue.isInt()) {
      return String.valueOf(Long.valueOf(indexValue.getInt()));
    } else if (indexValue.isDouble()) {
      return String.valueOf(indexValue.getDouble());
    } else if (indexValue.isFloat()) {
      return String.valueOf(indexValue.getFloat().doubleValue());
    } else if (indexValue.isLong()) {
      return String.valueOf(indexValue.getLong());
    } else if (indexValue.isString()) {
      return StringEscapeUtils.escapeSql(indexValue.getString());
    } else if (indexValue.isNull()) {
      return "NULL";
    } else {
      throw new UnsupportedOperationException("Invalid index value: " + indexValue);
    }
  }


  /**
   * Parse {@link IndexSortCriterion} into SQL syntax.
   * @param entityType entity type from the Urn
   * @param indexSortCriterion filter sorting criterion
   * @param nonDollarVirtualColumnsEnabled  true if virtual column does not contain $, false otherwise
   * @return SQL statement of sorting, e.g. ORDER BY ... DESC ..etc.
   */
  public static String parseSortCriteria(@Nonnull String entityType, @Nullable IndexSortCriterion indexSortCriterion,
      boolean nonDollarVirtualColumnsEnabled) {
    if (indexSortCriterion == null) {
      // Default to order by urn if user does not provide sort criterion.
      return "ORDER BY URN";
    }
    final String indexColumn =
        SQLSchemaUtils.getGeneratedColumnName(entityType, indexSortCriterion.getAspect(), indexSortCriterion.getPath(),
            nonDollarVirtualColumnsEnabled);

    if (!indexSortCriterion.hasOrder()) {
      return "ORDER BY " + indexColumn;
    } else {
      return "ORDER BY " + indexColumn + " " + (indexSortCriterion.getOrder() == SortOrder.ASCENDING ? "ASC" : "DESC");
    }
  }

  /**
   * Parse {@link IndexFilter} into MySQL syntax.
   * @param entityType entity type from the Urn
   * @param indexFilter index filter
   * @param nonDollarVirtualColumnsEnabled whether to enable non-dollar virtual columns
   * @return translated SQL condition expression, e.g. WHERE ...
   */
  public static String parseIndexFilter(@Nonnull String entityType, @Nullable IndexFilter indexFilter,
      boolean nonDollarVirtualColumnsEnabled, @Nonnull SchemaValidatorUtil schemaValidator) {
    List<String> sqlFilters = new ArrayList<>();

    // Process index filter criteria if present
    if (indexFilter != null && indexFilter.hasCriteria()) {
      for (IndexCriterion indexCriterion : indexFilter.getCriteria()) {
        final String aspect = indexCriterion.getAspect();
        if (!isUrn(aspect)) {
          // if aspect is not urn, then check aspect is not soft deleted and is not null
          final String aspectColumn = getAspectColumnName(entityType, indexCriterion.getAspect());
          sqlFilters.add(aspectColumn + " IS NOT NULL");
          sqlFilters.add(String.format(SOFT_DELETED_CHECK, aspectColumn));
        }

<<<<<<< HEAD
        final IndexPathParams pathParams = indexCriterion.getPathParams(GetMode.NULL);
        if (pathParams != null) {
          validateConditionAndValue(indexCriterion);
          final Condition condition = pathParams.getCondition();
          final String indexColumn = getGeneratedColumnName(entityType, aspect, pathParams.getPath(), nonDollarVirtualColumnsEnabled);
          sqlFilters.add(parseSqlFilter(indexColumn, condition, pathParams.getValue()));
        }
=======
      final IndexPathParams pathParams = indexCriterion.getPathParams(GetMode.NULL);
      if (pathParams != null) {
        validateConditionAndValue(indexCriterion);
        final Condition condition = pathParams.getCondition();
        final String indexColumn = getGeneratedColumnName(entityType, aspect, pathParams.getPath(), nonDollarVirtualColumnsEnabled);
        final String tableName = SQLSchemaUtils.getTableName(entityType);
        // New: Skip filter if column doesn't exist
        if (!schemaValidator.columnExists(tableName, indexColumn)) {
          log.warn("Skipping filter: virtual column '{}' not found in table '{}'", indexColumn, tableName);
          continue;
        }
        sqlFilters.add(parseSqlFilter(indexColumn, condition, pathParams.getValue()));
>>>>>>> 76b54f27
      }
    }

    // Add soft deleted check.
    sqlFilters.add(DELETED_TS_IS_NULL_CHECK);

    return "WHERE " + String.join("\nAND ", sqlFilters);

  }

  /**
   * Parse condition expression.
   * @param indexColumn the virtual generated column
   * @param condition {@link Condition} filter condition
   * @param indexValue {@link IndexValue} index value
   * @return SQL expression of the condition expression
   */
  private static String parseSqlFilter(String indexColumn, Condition condition, IndexValue indexValue) {
    switch (condition) {
      case CONTAIN:
        return String.format("JSON_SEARCH(%s, 'one', '%s') IS NOT NULL", indexColumn, parseIndexValue(indexValue));
      case IN:
        return indexColumn + " IN " + parseIndexValue(indexValue);
      case EQUAL:
        if (indexValue.isString() || indexValue.isBoolean()) {
          return indexColumn + " = '" + parseIndexValue(indexValue) + "'";
        }

        if (indexValue.isArray()) {
          return indexColumn + " = '" + convertToJsonArray(indexValue.getArray()) + "'";
        }

        return indexColumn + " = " + parseIndexValue(indexValue);
      case START_WITH:
        return indexColumn + " LIKE '" + parseIndexValue(indexValue) + "%'";
      case END_WITH:
        return indexColumn + " LIKE '%" + parseIndexValue(indexValue) + "'";
      case GREATER_THAN_OR_EQUAL_TO:
        return indexColumn + " >= " + parseIndexValue(indexValue);
      case GREATER_THAN:
        return indexColumn + " > " + parseIndexValue(indexValue);
      case LESS_THAN_OR_EQUAL_TO:
        return indexColumn + " <= " + parseIndexValue(indexValue);
      case LESS_THAN:
        return indexColumn + " < " + parseIndexValue(indexValue);
      default:
        throw new UnsupportedOperationException("Unsupported condition operation: " + condition);
    }
  }

  public static IndexCriterion createIndexCriterion(Class<? extends RecordTemplate> aspect, String path,
      Condition condition, IndexValue indexValue) {
    IndexCriterion indexCriterion = new IndexCriterion();
    indexCriterion.setAspect(aspect.getCanonicalName());
    IndexPathParams indexPathParams = new IndexPathParams();
    indexPathParams.setPath(path);
    indexPathParams.setCondition(condition);
    indexPathParams.setValue(indexValue);
    indexCriterion.setPathParams(indexPathParams);
    return indexCriterion;
  }

  public static IndexSortCriterion createIndexSortCriterion(Class<? extends RecordTemplate> aspect, String path,
      SortOrder sortOrder) {
    IndexSortCriterion indexSortCriterion = new IndexSortCriterion();
    indexSortCriterion.setAspect(aspect.getCanonicalName());
    indexSortCriterion.setPath(path);
    indexSortCriterion.setOrder(sortOrder);
    return indexSortCriterion;
  }

  /**
   * Validate IN condition to ensure the target is an array of at least 1 length.
   * @param criterion IndexCriterion
   * @throws IllegalArgumentException when IN targets a non-array value or empty array
   */
  public static void validateConditionAndValue(@Nonnull IndexCriterion criterion) {
    final Condition condition = criterion.getPathParams().getCondition();
    final IndexValue indexValue = criterion.getPathParams().getValue();

    if (condition == Condition.IN && (!indexValue.isArray() || indexValue.getArray().size() == 0)) {
      throw new IllegalArgumentException("Invalid condition " + condition + " for index value " + indexValue);
    }
  }

  /**
   * Convert a StringArray to json format.
   * @param stringArray an array of strings
   * @return a json representation of an array.
   */
  @Nonnull
  private static String convertToJsonArray(@Nonnull final StringArray stringArray) {
    if (stringArray.isEmpty()) {
      return "[]";
    }

    StringBuilder jsonArray = new StringBuilder();
    jsonArray.append("[").append("\"").append(stringArray.get(0)).append("\"");

    for (int idx = 1; idx < stringArray.size(); idx++) {
      jsonArray.append(", ").append("\"").append(stringArray.get(idx)).append("\"");
    }

    jsonArray.append("]");

    return jsonArray.toString();
  }
}<|MERGE_RESOLUTION|>--- conflicted
+++ resolved
@@ -111,15 +111,15 @@
           sqlFilters.add(String.format(SOFT_DELETED_CHECK, aspectColumn));
         }
 
-<<<<<<< HEAD
-        final IndexPathParams pathParams = indexCriterion.getPathParams(GetMode.NULL);
-        if (pathParams != null) {
-          validateConditionAndValue(indexCriterion);
-          final Condition condition = pathParams.getCondition();
-          final String indexColumn = getGeneratedColumnName(entityType, aspect, pathParams.getPath(), nonDollarVirtualColumnsEnabled);
-          sqlFilters.add(parseSqlFilter(indexColumn, condition, pathParams.getValue()));
-        }
-=======
+    for (IndexCriterion indexCriterion : indexFilter.getCriteria()) {
+      final String aspect = indexCriterion.getAspect();
+      if (!isUrn(aspect)) {
+        // if aspect is not urn, then check aspect is not soft deleted and is not null
+        final String aspectColumn = getAspectColumnName(entityType, indexCriterion.getAspect());
+        sqlFilters.add(aspectColumn + " IS NOT NULL");
+        sqlFilters.add(String.format(SOFT_DELETED_CHECK, aspectColumn));
+      }
+
       final IndexPathParams pathParams = indexCriterion.getPathParams(GetMode.NULL);
       if (pathParams != null) {
         validateConditionAndValue(indexCriterion);
@@ -132,7 +132,6 @@
           continue;
         }
         sqlFilters.add(parseSqlFilter(indexColumn, condition, pathParams.getValue()));
->>>>>>> 76b54f27
       }
     }
 
