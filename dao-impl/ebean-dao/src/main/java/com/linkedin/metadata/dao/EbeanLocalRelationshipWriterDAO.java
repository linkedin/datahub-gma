package com.linkedin.metadata.dao;

import com.linkedin.common.urn.Urn;
import com.linkedin.data.template.RecordTemplate;
import com.linkedin.metadata.dao.builder.BaseLocalRelationshipBuilder.LocalRelationshipUpdates;
import com.linkedin.metadata.dao.exception.RetryLimitReached;
import com.linkedin.metadata.dao.internal.BaseGraphWriterDAO;
import com.linkedin.metadata.dao.utils.GraphUtils;
import com.linkedin.metadata.dao.utils.RecordUtils;
import com.linkedin.metadata.dao.utils.SQLSchemaUtils;
import com.linkedin.metadata.dao.utils.SQLStatementUtils;
import com.linkedin.metadata.validator.RelationshipValidator;
import io.ebean.EbeanServer;
import io.ebean.SqlUpdate;
import io.ebean.Transaction;
import io.ebean.annotation.Transactional;
import java.sql.Timestamp;
import java.time.Instant;
import java.util.List;
import java.util.Map;
import java.util.function.Supplier;
import java.util.stream.Collectors;
import javax.annotation.Nonnull;
import lombok.Getter;
import lombok.extern.slf4j.Slf4j;
import javax.annotation.Nullable;

import static com.linkedin.metadata.dao.utils.ModelUtils.*;
@Slf4j
public class EbeanLocalRelationshipWriterDAO extends BaseGraphWriterDAO {
  private static final String DEFAULT_ACTOR = "urn:li:principal:UNKNOWN";
  private final EbeanServer _server;

  // Common column names shared by all local relationship tables.
  private static class CommonColumnName {
    private static final String SOURCE = "source";
    private static final String DESTINATION = "destination";
    private static final String SOURCE_TYPE = "source_type";
    private static final String DESTINATION_TYPE = "destination_type";
    private static final String METADATA = "metadata";
    private static final String LAST_MODIFIED_ON = "lastmodifiedon";
    private static final String LAST_MODIFIED_BY = "lastmodifiedby";
  }
  private static final int BATCH_SIZE = 10000; // Process rows in batches of 10,000
  private static final int MAX_BATCHES = 1000; // Maximum number of batches to process
  private static final String LIMIT = " LIMIT ";
  @Getter
  private int batchCount = 0;

  public EbeanLocalRelationshipWriterDAO(EbeanServer server) {
    _server = server;
  }

  /**
   * Process the local relationship updates with transaction guarantee.
   * @param urn Urn of the entity to update relationships.
   * @param relationshipUpdates Updates to local relationship tables.
   * @param isTestMode whether to use test schema
   */
  @Transactional
  public void processLocalRelationshipUpdates(@Nonnull Urn urn,
      @Nonnull List<LocalRelationshipUpdates> relationshipUpdates, boolean isTestMode) {
    for (LocalRelationshipUpdates relationshipUpdate : relationshipUpdates) {
      if (relationshipUpdate.getRelationships().isEmpty()) {
        clearRelationshipsByEntity(urn, relationshipUpdate.getRelationshipClass(), isTestMode);
      } else {
        addRelationships(relationshipUpdate.getRelationships(), isTestMode, urn);
      }
    }
  }

  /**
   * This method clears all the relationships from a source entity urn using REMOVE_ALL_EDGES_FROM_SOURCE.
   * @param urn entity urn could be either source or destination, depends on the RemovalOption
   * @param relationshipClass relationship that needs to be cleared
   * @param isTestMode whether to use test schema
   */
  public void clearRelationshipsByEntity(@Nonnull Urn urn,
<<<<<<< HEAD
      @Nonnull Class<? extends RecordTemplate> relationshipClass, @Nonnull RemovalOption removalOption,
      @Nonnull boolean isTestMode) {
    if (removalOption == RemovalOption.REMOVE_NONE
        || removalOption == RemovalOption.REMOVE_ALL_EDGES_FROM_SOURCE_TO_DESTINATION) {
      // this method is to handle the case of adding empty relationship list to clear relationships of an entity urn
      // REMOVE_NONE and REMOVE_ALL_EDGES_FROM_SOURCE_TO_DESTINATION won't apply for this case.
      return;
    }
    RelationshipValidator.validateRelationshipSchema(relationshipClass);
    String deletionQuery = SQLStatementUtils.deleteLocalRelationshipSQL(
        isTestMode ? SQLSchemaUtils.getTestRelationshipTableName(relationshipClass)
            : SQLSchemaUtils.getRelationshipTableName(relationshipClass), removalOption) + LIMIT + BATCH_SIZE;
    SqlUpdate deletionSQL = _server.createSqlUpdate(deletionQuery);
    if (removalOption == RemovalOption.REMOVE_ALL_EDGES_FROM_SOURCE) {
      deletionSQL.setParameter(CommonColumnName.SOURCE, urn.toString());
    } else if (removalOption == RemovalOption.REMOVE_ALL_EDGES_TO_DESTINATION) {
      deletionSQL.setParameter(CommonColumnName.DESTINATION, urn.toString());
    }
    batchCount = 0;
    while (batchCount < MAX_BATCHES) {
      try {
        // Use the runInTransactionWithRetry method to handle retries in case of transaction failures
        int rowsAffected = runInTransactionWithRetry(deletionSQL::execute, 3); // Retry up to 3 times in case of transient failures
        batchCount++;

        if (log.isDebugEnabled()) {
          log.debug("Deleted {} rows in batch {}", rowsAffected, batchCount);
        }

        if (rowsAffected < BATCH_SIZE) {
          // Exit loop if fewer than BATCH_SIZE rows were affected, indicating all rows are processed
          break;
        }

        // Sleep for 1 millisecond to reduce load
        Thread.sleep(1);
      } catch (RetryLimitReached e) {
        log.error("Error while executing batch deletion after {} batches and retries", batchCount, e);
        throw new RuntimeException("Batch deletion failed due to retry limit", e);
      } catch (InterruptedException e) {
        Thread.currentThread().interrupt(); // Restore interrupted status
        throw new RuntimeException("Batch deletion interrupted", e);
      } catch (Exception e) {
        log.error("Error while executing batch deletion after {} batches", batchCount, e);
        throw new RuntimeException("Batch deletion failed", e);
      }
    }


    if (batchCount >= MAX_BATCHES) {
      log.warn(
          "Reached maximum batch count of {}, consider increasing MAX_BATCH_COUNT or debugging the deletion logic.",
          MAX_BATCHES);
    }

    if (log.isDebugEnabled()) {
      log.info("Cleared relationships in {} batches", batchCount);
    }
=======
      @Nonnull Class<? extends RecordTemplate> relationshipClass, boolean isTestMode) {
    RelationshipValidator.validateRelationshipSchema(relationshipClass, isRelationshipInV2(relationshipClass));
    SqlUpdate deletionSQL = _server.createSqlUpdate(SQLStatementUtils.deleteLocalRelationshipSQL(
        isTestMode ? SQLSchemaUtils.getTestRelationshipTableName(relationshipClass)
            : SQLSchemaUtils.getRelationshipTableName(relationshipClass), RemovalOption.REMOVE_ALL_EDGES_FROM_SOURCE));
    deletionSQL.setParameter(CommonColumnName.SOURCE, urn.toString());
    deletionSQL.execute();
>>>>>>> 8ccc25ef
  }

  /**
   * Persist the given list of relationships to the local relationship using REMOVE_ALL_EDGES_FROM_SOURCE.
   * @param relationships the list of relationships to be persisted
   * @param isTestMode whether to use test schema
   * @param urn Urn of the entity to update relationships.
   *            For Relationship V1: Optional, can be source or destination urn.
   *            For Relationship V2: Required, is the source urn.
   */
  public <RELATIONSHIP extends RecordTemplate> void addRelationships(@Nonnull List<RELATIONSHIP> relationships,
      boolean isTestMode, @Nullable Urn urn) {
    // split relationships by relationship type
    Map<String, List<RELATIONSHIP>> relationshipGroupMap = relationships.stream()
        .collect(Collectors.groupingBy(relationship -> relationship.getClass().getCanonicalName()));

    // validate if all relationship groups have valid urns
    relationshipGroupMap.values().forEach(relationshipGroup -> GraphUtils.checkSameSourceUrn(relationshipGroup, urn));

    relationshipGroupMap.values().forEach(relationshipGroup -> {
      addRelationshipGroup(relationshipGroup, isTestMode, urn);
    });
  }

  // This method only supports Relationship 1.0 (i.e. source present in model) ingestion using graph builders.
  @Override
  public <RELATIONSHIP extends RecordTemplate> void addRelationships(@Nonnull List<RELATIONSHIP> relationships,
      @Nonnull RemovalOption removalOption, boolean isTestMode) {
    addRelationships(relationships, isTestMode, null);
  }

  @Override
  public <RELATIONSHIP extends RecordTemplate> void removeRelationships(@Nonnull List<RELATIONSHIP> relationships) {
    removeRelationshipsV2(relationships, null);
  }

  public <RELATIONSHIP extends RecordTemplate> void removeRelationshipsV2(@Nonnull List<RELATIONSHIP> relationships, @Nullable Urn sourceUrn) {
    for (RELATIONSHIP relationship : relationships) {
      _server.createSqlUpdate(SQLStatementUtils.deleteLocalRelationshipSQL(SQLSchemaUtils.getRelationshipTableName(relationship),
              RemovalOption.REMOVE_ALL_EDGES_FROM_SOURCE_TO_DESTINATION))
          .setParameter(CommonColumnName.SOURCE, GraphUtils.getSourceUrnBasedOnRelationshipVersion(relationship, sourceUrn).toString())
          .setParameter(CommonColumnName.DESTINATION, getDestinationUrnFromRelationship(relationship).toString())
          .execute();
    }
  }

  @Override
  public <ENTITY extends RecordTemplate> void addEntities(@Nonnull List<ENTITY> entities) {
    throw new UnsupportedOperationException("Local relationship does not support adding entity. Please consider using metadata entity table.");
  }

  @Override
  public <URN extends Urn> void removeEntities(@Nonnull List<URN> urns) {
    throw new UnsupportedOperationException("Local relationship does not support removing entity. Please consider using metadata entity table.");
  }

  /**
   * Add the given list of relationships to the local relationship tables.
   * @param relationshipGroup the list of relationships to be persisted
   * @param isTestMode  whether to use test schema
   * @param urn the source urn to be used for the relationships. Optional for Relationship V1.
   *            Needed for Relationship V2 because source is not included in the relationshipV2 metadata.
   */
  private <RELATIONSHIP extends RecordTemplate> void addRelationshipGroup(@Nonnull final List<RELATIONSHIP> relationshipGroup,
      boolean isTestMode, @Nullable Urn urn) {
    if (relationshipGroup.size() == 0) {
      return;
    }

    RELATIONSHIP firstRelationship = relationshipGroup.get(0);
    RelationshipValidator.validateRelationshipSchema(firstRelationship.getClass(), isRelationshipInV2(firstRelationship.getClass()));

    // Remove some local relationships if needed before adding new relationships using REMOVE_ALL_EDGES_FROM_SOURCE.
    removeRelationshipsBySource(isTestMode ? SQLSchemaUtils.getTestRelationshipTableName(firstRelationship)
        : SQLSchemaUtils.getRelationshipTableName(firstRelationship), firstRelationship, urn);

    long now = Instant.now().toEpochMilli();

    for (RELATIONSHIP relationship : relationshipGroup) {
      // Relationship model V2 doesn't include source urn, it needs to be passed in.
      // For relationship model V1, this given urn can be source urn or destination urn.
      // For relationship model V2, this given urn can only be source urn.
      Urn source = GraphUtils.getSourceUrnBasedOnRelationshipVersion(relationship, urn);
      Urn destination = getDestinationUrnFromRelationship(relationship);

      _server.createSqlUpdate(SQLStatementUtils.insertLocalRelationshipSQL(
              isTestMode ? SQLSchemaUtils.getTestRelationshipTableName(relationship)
                  : SQLSchemaUtils.getRelationshipTableName(relationship)))
          .setParameter(CommonColumnName.METADATA, RecordUtils.toJsonString(relationship))
          .setParameter(CommonColumnName.SOURCE_TYPE, source.getEntityType())
          .setParameter(CommonColumnName.DESTINATION_TYPE, destination.getEntityType())
          .setParameter(CommonColumnName.SOURCE, source.toString())
          .setParameter(CommonColumnName.DESTINATION, destination.toString())
          .setParameter(CommonColumnName.LAST_MODIFIED_ON, new Timestamp(now))
          .setParameter(CommonColumnName.LAST_MODIFIED_BY, DEFAULT_ACTOR)
          .execute();
    }
  }

  /**
   * Process the relationship removal in the DB tableName based on the removal option.
   * @param tableName the table name of the relationship
   * @param relationship the relationship to be removed
   * @param urn the source urn to be used for the relationships. Optional for Relationship V1.
   *            Needed for Relationship V2 because source is not included in the relationshipV2 metadata.
   */
  private <RELATIONSHIP extends RecordTemplate> void removeRelationshipsBySource(@Nonnull String tableName,
      @Nonnull RELATIONSHIP relationship, @Nullable Urn urn) {
    SqlUpdate deletionSQL = _server.createSqlUpdate(SQLStatementUtils.deleteLocalRelationshipSQL(tableName, RemovalOption.REMOVE_ALL_EDGES_FROM_SOURCE));
    Urn source = GraphUtils.getSourceUrnBasedOnRelationshipVersion(relationship, urn);
    deletionSQL.setParameter(CommonColumnName.SOURCE, source.toString());
    deletionSQL.execute();
  }

  @Nonnull
  protected <T> T runInTransactionWithRetry(@Nonnull Supplier<T> block, int maxTransactionRetry) {
    int retryCount = 0;
    RuntimeException lastException = null;
    while (retryCount <= maxTransactionRetry) {
      try (Transaction transaction = _server.beginTransaction()) {
        T result = block.get();
        transaction.commit();
        return result; // Successful execution, return result
      } catch (RuntimeException exception) {
        lastException = exception;
        retryCount++;
      }
    }
    // If we exhausted retries, throw an exception.
    if (lastException != null) {
      throw new RetryLimitReached("Failed to execute after " + maxTransactionRetry + " retries", lastException);
    } else {
      throw new RetryLimitReached("Failed to execute after " + maxTransactionRetry + " retries due to unknown reasons");
    }
  }
}<|MERGE_RESOLUTION|>--- conflicted
+++ resolved
@@ -21,9 +21,9 @@
 import java.util.function.Supplier;
 import java.util.stream.Collectors;
 import javax.annotation.Nonnull;
+import javax.annotation.Nullable;
 import lombok.Getter;
 import lombok.extern.slf4j.Slf4j;
-import javax.annotation.Nullable;
 
 import static com.linkedin.metadata.dao.utils.ModelUtils.*;
 @Slf4j
@@ -71,30 +71,19 @@
 
   /**
    * This method clears all the relationships from a source entity urn using REMOVE_ALL_EDGES_FROM_SOURCE.
-   * @param urn entity urn could be either source or destination, depends on the RemovalOption
-   * @param relationshipClass relationship that needs to be cleared
-   * @param isTestMode whether to use test schema
+   *
+   * @param urn                      entity urn could be either source or destination, depends on the RemovalOption
+   * @param relationshipClass        relationship that needs to be cleared
+   * @param isTestMode               whether to use test schema
    */
   public void clearRelationshipsByEntity(@Nonnull Urn urn,
-<<<<<<< HEAD
-      @Nonnull Class<? extends RecordTemplate> relationshipClass, @Nonnull RemovalOption removalOption,
-      @Nonnull boolean isTestMode) {
-    if (removalOption == RemovalOption.REMOVE_NONE
-        || removalOption == RemovalOption.REMOVE_ALL_EDGES_FROM_SOURCE_TO_DESTINATION) {
-      // this method is to handle the case of adding empty relationship list to clear relationships of an entity urn
-      // REMOVE_NONE and REMOVE_ALL_EDGES_FROM_SOURCE_TO_DESTINATION won't apply for this case.
-      return;
-    }
-    RelationshipValidator.validateRelationshipSchema(relationshipClass);
+      @Nonnull Class<? extends RecordTemplate> relationshipClass, boolean isTestMode)  {
+    RelationshipValidator.validateRelationshipSchema(relationshipClass, isRelationshipInV2(relationshipClass));
     String deletionQuery = SQLStatementUtils.deleteLocalRelationshipSQL(
         isTestMode ? SQLSchemaUtils.getTestRelationshipTableName(relationshipClass)
-            : SQLSchemaUtils.getRelationshipTableName(relationshipClass), removalOption) + LIMIT + BATCH_SIZE;
+            : SQLSchemaUtils.getRelationshipTableName(relationshipClass), RemovalOption.REMOVE_ALL_EDGES_FROM_SOURCE) + LIMIT + BATCH_SIZE;
     SqlUpdate deletionSQL = _server.createSqlUpdate(deletionQuery);
-    if (removalOption == RemovalOption.REMOVE_ALL_EDGES_FROM_SOURCE) {
-      deletionSQL.setParameter(CommonColumnName.SOURCE, urn.toString());
-    } else if (removalOption == RemovalOption.REMOVE_ALL_EDGES_TO_DESTINATION) {
-      deletionSQL.setParameter(CommonColumnName.DESTINATION, urn.toString());
-    }
+    deletionSQL.setParameter(CommonColumnName.SOURCE, urn.toString());
     batchCount = 0;
     while (batchCount < MAX_BATCHES) {
       try {
@@ -123,8 +112,7 @@
         log.error("Error while executing batch deletion after {} batches", batchCount, e);
         throw new RuntimeException("Batch deletion failed", e);
       }
-    }
-
+  }
 
     if (batchCount >= MAX_BATCHES) {
       log.warn(
@@ -135,16 +123,8 @@
     if (log.isDebugEnabled()) {
       log.info("Cleared relationships in {} batches", batchCount);
     }
-=======
-      @Nonnull Class<? extends RecordTemplate> relationshipClass, boolean isTestMode) {
-    RelationshipValidator.validateRelationshipSchema(relationshipClass, isRelationshipInV2(relationshipClass));
-    SqlUpdate deletionSQL = _server.createSqlUpdate(SQLStatementUtils.deleteLocalRelationshipSQL(
-        isTestMode ? SQLSchemaUtils.getTestRelationshipTableName(relationshipClass)
-            : SQLSchemaUtils.getRelationshipTableName(relationshipClass), RemovalOption.REMOVE_ALL_EDGES_FROM_SOURCE));
-    deletionSQL.setParameter(CommonColumnName.SOURCE, urn.toString());
-    deletionSQL.execute();
->>>>>>> 8ccc25ef
-  }
+  }
+
 
   /**
    * Persist the given list of relationships to the local relationship using REMOVE_ALL_EDGES_FROM_SOURCE.
