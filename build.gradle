--- conflicted
+++ resolved
@@ -86,12 +86,8 @@
     'testng': 'org.testng:testng:6.9.9'
 ]
 
-<<<<<<< HEAD
 apply plugin: 'com.diffplug.spotless'
-=======
 apply plugin: 'org.shipkit.shipkit-auto-version'
-println "Building version $version"
->>>>>>> 6ece5c86
 
 allprojects {
   group = "com.linkedin.datahub-gma"
