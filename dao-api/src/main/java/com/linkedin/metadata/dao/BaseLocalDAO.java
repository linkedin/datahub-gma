--- conflicted
+++ resolved
@@ -1261,21 +1261,12 @@
   public <ASPECT extends RecordTemplate> ASPECT add(@Nonnull URN urn, @Nonnull ASPECT newValue,
       @Nonnull AuditStamp auditStamp, @Nullable IngestionTrackingContext trackingContext,
       @Nullable IngestionParams ingestionParams) {
-<<<<<<< HEAD
-    final IngestionParams nonNullIngestionParams =
-        ingestionParams == null ? new IngestionParams().setIngestionMode(IngestionMode.LIVE).setTestMode(false) : ingestionParams;
-    if (!nonNullIngestionParams.hasTestMode()) {
-      nonNullIngestionParams.setTestMode(false);
-    }
-    return add(urn, (Class<ASPECT>) newValue.getClass(), ignored -> newValue, auditStamp, trackingContext, nonNullIngestionParams);
-=======
     IngestionParams nonNullIngestionParams = ingestionParams == null
         ? new IngestionParams().setIngestionMode(IngestionMode.LIVE) : ingestionParams;
     final IngestionParams nonNullIngestionParamsWithTestMode = !nonNullIngestionParams.hasTestMode()
         ? nonNullIngestionParams.setTestMode(false) : nonNullIngestionParams;
     return add(urn, (Class<ASPECT>) newValue.getClass(), ignored -> newValue, auditStamp, trackingContext,
         nonNullIngestionParamsWithTestMode);
->>>>>>> d136c6fd
   }
 
   /**
