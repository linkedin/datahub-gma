package com.linkedin.metadata.dao;

import com.google.common.annotations.VisibleForTesting;
import com.google.protobuf.Message;
import com.linkedin.common.AuditStamp;
import com.linkedin.common.urn.Urn;
import com.linkedin.data.DataMap;
import com.linkedin.data.schema.validation.CoercionMode;
import com.linkedin.data.schema.validation.RequiredMode;
import com.linkedin.data.schema.validation.UnrecognizedFieldMode;
import com.linkedin.data.schema.validation.ValidateDataAgainstSchema;
import com.linkedin.data.schema.validation.ValidationOptions;
import com.linkedin.data.schema.validation.ValidationResult;
import com.linkedin.data.template.RecordTemplate;
import com.linkedin.data.template.UnionTemplate;
import com.linkedin.metadata.annotations.AspectIngestionAnnotation;
import com.linkedin.metadata.annotations.AspectIngestionAnnotationArray;
import com.linkedin.metadata.annotations.Mode;
import com.linkedin.metadata.annotations.UrnFilter;
import com.linkedin.metadata.annotations.UrnFilterArray;
import com.linkedin.metadata.backfill.BackfillMode;
import com.linkedin.metadata.dao.builder.BaseLocalRelationshipBuilder.LocalRelationshipUpdates;
import com.linkedin.metadata.dao.equality.DefaultEqualityTester;
import com.linkedin.metadata.dao.equality.EqualityTester;
import com.linkedin.metadata.dao.exception.ModelValidationException;
import com.linkedin.metadata.dao.ingestion.BaseLambdaFunction;
import com.linkedin.metadata.dao.ingestion.LambdaFunctionRegistry;
import com.linkedin.metadata.dao.ingestion.RestliPreUpdateAspectRegistry;
import com.linkedin.metadata.dao.ingestion.RestliCompliantPreUpdateRoutingClient;
import com.linkedin.metadata.dao.producer.BaseMetadataEventProducer;
import com.linkedin.metadata.dao.producer.BaseTrackingMetadataEventProducer;
import com.linkedin.metadata.dao.retention.IndefiniteRetention;
import com.linkedin.metadata.dao.retention.Retention;
import com.linkedin.metadata.dao.retention.TimeBasedRetention;
import com.linkedin.metadata.dao.retention.VersionBasedRetention;
import com.linkedin.metadata.dao.storage.LocalDAOStorageConfig;
import com.linkedin.metadata.dao.tracking.BaseTrackingManager;
import com.linkedin.metadata.dao.tracking.TrackingUtils;
import com.linkedin.metadata.dao.urnpath.UrnPathExtractor;
import com.linkedin.metadata.dao.utils.ModelUtils;
import com.linkedin.metadata.events.IngestionMode;
import com.linkedin.metadata.events.IngestionTrackingContext;
import com.linkedin.metadata.internal.IngestionParams;
import com.linkedin.metadata.query.ExtraInfo;
import com.linkedin.metadata.query.IndexCriterion;
import com.linkedin.metadata.query.IndexCriterionArray;
import com.linkedin.metadata.query.IndexFilter;
import com.linkedin.metadata.query.IndexGroupByCriterion;
import com.linkedin.metadata.query.IndexSortCriterion;
import java.sql.Timestamp;
import java.time.Clock;
import java.util.Collections;
import java.util.ArrayList;
import java.util.HashMap;
import java.util.HashSet;
import java.util.LinkedHashMap;
import java.util.LinkedList;
import java.util.List;
import java.util.Map;
import java.util.Optional;
import java.util.Set;
import java.util.UUID;
import java.util.concurrent.ConcurrentHashMap;
import java.util.function.BiConsumer;
import java.util.function.Function;
import java.util.function.Supplier;
import java.util.stream.Collectors;
import javax.annotation.Nonnull;
import javax.annotation.Nullable;
import lombok.AllArgsConstructor;
import lombok.Builder;
import lombok.Data;
import lombok.NonNull;
import lombok.Value;
import lombok.extern.slf4j.Slf4j;

import static com.linkedin.metadata.dao.utils.IngestionUtils.*;
import static com.linkedin.metadata.dao.utils.ModelUtils.*;


/**
 * A base class for all Local DAOs.
 *
 * <p>Local DAO is a standardized interface to store and retrieve aspects from a document store.
 *
 * @param <ASPECT_UNION> must be a valid aspect union type defined in com.linkedin.metadata.aspect
 * @param <URN> must be the entity URN type in {@code ASPECT_UNION}
 */
@Slf4j
public abstract class BaseLocalDAO<ASPECT_UNION extends UnionTemplate, URN extends Urn>
    extends BaseReadDAO<ASPECT_UNION, URN> {

  private final Class<ASPECT_UNION> _aspectUnionClass;

  private final Class<URN> _urnClass;

  /**
   * Immutable class that corresponds to the metadata aspect along with {@link ExtraInfo} for the same metadata. It also
   * has a flag to indicate if this metadata is soft deleted.
   *
   * @param <ASPECT> must be a supported aspect type in {@code ASPECT_UNION}.
   */
  @Data
  @Builder
  @AllArgsConstructor
  static class AspectEntry<ASPECT extends RecordTemplate> {
    @Nullable
    ASPECT aspect;

    @Nullable
    ExtraInfo extraInfo;

    @Builder.Default
    boolean isSoftDeleted = false;

    public AspectEntry(@Nullable ASPECT aspect, @Nullable ExtraInfo extraInfo) {
      this.aspect = aspect;
      this.extraInfo = extraInfo;
      this.isSoftDeleted = false;
    }
  }

  @Value
  static class AddResult<ASPECT extends RecordTemplate> {
    ASPECT oldValue;
    ASPECT newValue;
    Class<ASPECT> klass;
  }

  /**
   * Immutable class to hold the details of an update to an aspect.
   *
   * <p>This class allows the wildcard capture in {@link #addMany(Urn, List, AuditStamp, IngestionTrackingContext)}</p>
   *
   * @param <ASPECT> the type of the aspect being updated
   */
  @AllArgsConstructor
  @Value
  public static class AspectUpdateLambda<ASPECT extends RecordTemplate> {
    @NonNull
    Class<ASPECT> aspectClass;

    @NonNull
    Function<Optional<ASPECT>, ASPECT> updateLambda;

    @NonNull
    IngestionParams ingestionParams;

    AspectUpdateLambda(ASPECT value) {
      this.aspectClass = (Class<ASPECT>) value.getClass();
      this.updateLambda = (ignored) -> value;
      this.ingestionParams = new IngestionParams().setIngestionMode(IngestionMode.LIVE);
    }

    AspectUpdateLambda(@NonNull Class<ASPECT> aspectClass, @NonNull Function<Optional<ASPECT>, ASPECT> updateLambda) {
      this.aspectClass = aspectClass;
      this.updateLambda = updateLambda;
      this.ingestionParams = new IngestionParams().setIngestionMode(IngestionMode.LIVE);
    }
  }

  private static final String DEFAULT_ID_NAMESPACE = "global";

  private static final String BACKFILL_EMITTER = "dao_backfill_endpoint";

  private static final String BASE_SEMANTIC_VERSION = "baseSemanticVersion";

  private static final String MAJOR = "major";

  private static final String MINOR = "minor";

  private static final String PATCH = "patch";

  private static final IndefiniteRetention INDEFINITE_RETENTION = new IndefiniteRetention();

  private static final int DEFAULT_MAX_TRANSACTION_RETRY = 3;

  protected final BaseMetadataEventProducer _producer;
  protected final BaseTrackingMetadataEventProducer _trackingProducer;
  protected final LocalDAOStorageConfig _storageConfig;
  protected final BaseTrackingManager _trackingManager;
  protected UrnPathExtractor<URN> _urnPathExtractor;

  private LambdaFunctionRegistry _lambdaFunctionRegistry;
  private RestliPreUpdateAspectRegistry _restliPreUpdateAspectRegistry;

  // Maps an aspect class to the corresponding retention policy
  private final Map<Class<? extends RecordTemplate>, Retention> _aspectRetentionMap = new HashMap<>();

  // Maps an aspect class to a list of pre-update hooks
  private final Map<Class<? extends RecordTemplate>, List<BiConsumer<Urn, RecordTemplate>>> _aspectPreUpdateHooksMap =
      new HashMap<>();

  // Maps an aspect class to a list of post-update hooks
  private final Map<Class<? extends RecordTemplate>, List<BiConsumer<Urn, RecordTemplate>>> _aspectPostUpdateHooksMap =
      new HashMap<>();

  // Maps an aspect class to the corresponding equality tester
  private final Map<Class<? extends RecordTemplate>, EqualityTester<? extends RecordTemplate>>
      _aspectEqualityTesterMap = new ConcurrentHashMap<>();

  private boolean _modelValidationOnWrite = true;

  // Always emit MAE on every update regardless if there's any actual change in value
  private boolean _alwaysEmitAuditEvent = false;

  private boolean _emitAspectSpecificAuditEvent = false;

  private boolean _alwaysEmitAspectSpecificAuditEvent = false;

  // Enable updating multiple aspects within a single transaction
  private boolean _enableAtomicMultipleUpdate = false;

  private boolean _emitAuditEvent = false;

  private Clock _clock = Clock.systemUTC();

  /**
   * Constructor for BaseLocalDAO.
   *
   * @param aspectUnionClass containing union of all supported aspects. Must be a valid aspect union defined in
   *     com.linkedin.metadata.aspect
   * @param producer {@link BaseMetadataEventProducer} for the metadata event producer
   * @param urnClass class of the URN type
   */
  public BaseLocalDAO(@Nonnull Class<ASPECT_UNION> aspectUnionClass, @Nonnull BaseMetadataEventProducer producer,
      @Nonnull Class<URN> urnClass, @Nonnull UrnPathExtractor<URN> urnPathExtractor) {
    super(aspectUnionClass);
    _producer = producer;
    _storageConfig = LocalDAOStorageConfig.builder().build();
    _aspectUnionClass = aspectUnionClass;
    _trackingManager = null;
    _trackingProducer = null;
    _urnClass = urnClass;
    _urnPathExtractor = urnPathExtractor;
  }

  /**
   * Constructor for BaseLocalDAO.
   *
   * @param aspectUnionClass containing union of all supported aspects. Must be a valid aspect union defined in
   *     com.linkedin.metadata.aspect
   * @param trackingProducer {@link BaseTrackingMetadataEventProducer} for producing metadata events with tracking
   * @param trackingManager {@link BaseTrackingManager} for managing tracking requests
   * @param urnClass class of the URN type
   */
  public BaseLocalDAO(@Nonnull Class<ASPECT_UNION> aspectUnionClass, @Nonnull BaseTrackingMetadataEventProducer trackingProducer,
      @Nonnull BaseTrackingManager trackingManager, @Nonnull Class<URN> urnClass, @Nonnull UrnPathExtractor<URN> urnPathExtractor) {
    super(aspectUnionClass);
    _producer = null;
    _storageConfig = LocalDAOStorageConfig.builder().build();
    _aspectUnionClass = aspectUnionClass;
    _trackingManager = trackingManager;
    _trackingProducer = trackingProducer;
    _urnClass = urnClass;
    _urnPathExtractor = urnPathExtractor;
  }

  /**
   * Constructor for BaseLocalDAO.
   *
   * @param producer {@link BaseMetadataEventProducer} for the metadata event producer
   * @param storageConfig {@link LocalDAOStorageConfig} containing storage config of full list of supported aspects
   * @param urnClass class of the URN type
   */
  public BaseLocalDAO(@Nonnull BaseMetadataEventProducer producer, @Nonnull LocalDAOStorageConfig storageConfig,
      @Nonnull Class<URN> urnClass, @Nonnull UrnPathExtractor<URN> urnPathExtractor) {
    super(storageConfig.getAspectStorageConfigMap().keySet());
    _producer = producer;
    _storageConfig = storageConfig;
    _aspectUnionClass = producer.getAspectUnionClass();
    _trackingManager = null;
    _trackingProducer = null;
    _urnClass = urnClass;
    _urnPathExtractor = urnPathExtractor;
  }

  /**
   * Constructor for BaseLocalDAO.
   *
   * @param trackingProducer {@link BaseTrackingMetadataEventProducer} for producing metadata events with tracking
   * @param storageConfig {@link LocalDAOStorageConfig} containing storage config of full list of supported aspects
   * @param trackingManager {@link BaseTrackingManager} for managing tracking requests
   * @param urnClass class of the URN type
   *
   */
  public BaseLocalDAO(@Nonnull BaseTrackingMetadataEventProducer trackingProducer, @Nonnull LocalDAOStorageConfig storageConfig,
      @Nonnull BaseTrackingManager trackingManager, @Nonnull Class<URN> urnClass, @Nonnull UrnPathExtractor<URN> urnPathExtractor) {
    super(storageConfig.getAspectStorageConfigMap().keySet());
    _producer = null;
    _storageConfig = storageConfig;
    _aspectUnionClass = trackingProducer.getAspectUnionClass();
    _trackingManager = trackingManager;
    _trackingProducer = trackingProducer;
    _urnClass = urnClass;
    _urnPathExtractor = urnPathExtractor;
  }

  /**
   * Get the urn class.
   *
   * @return the urn class
   */
  @Nullable
  public Class<URN> getUrnClass() {
    return this._urnClass;
  }

  /**
   * For tests to override the internal clock.
   */
  public void setClock(@Nonnull Clock clock) {
    _clock = clock;
  }

  /**
   * Sets {@link Retention} for a specific aspect type.
   */
  public <ASPECT extends RecordTemplate> void setRetention(@Nonnull Class<ASPECT> aspectClass,
      @Nonnull Retention retention) {
    checkValidAspect(aspectClass);
    _aspectRetentionMap.put(aspectClass, retention);
  }

  /**
   * Gets the {@link Retention} for an aspect type, or {@link IndefiniteRetention} if none is registered.
   */
  @Nonnull
  public <ASPECT extends RecordTemplate> Retention getRetention(@Nonnull Class<ASPECT> aspectClass) {
    checkValidAspect(aspectClass);
    return _aspectRetentionMap.getOrDefault(aspectClass, INDEFINITE_RETENTION);
  }

  /**
   * Helper function to add pre- and post-update hooks.
   *
   * <p>The hook will be invoked with the latest value of an aspect before (pre-) or after (post-) it's updated. There's
   * no guarantee on the order of invocation when multiple hooks are added for a single aspect. Adding the same hook
   * again will result in {@link IllegalArgumentException} thrown. Hooks are invoked in the order they're registered.
   */
  public <URN extends Urn, ASPECT extends RecordTemplate> void addHook(@Nonnull Class<ASPECT> aspectClass,
      @Nonnull BiConsumer<URN, ASPECT> hook,
      @Nonnull Map<Class<? extends RecordTemplate>, List<BiConsumer<Urn, RecordTemplate>>> hooksMap) {

    checkValidAspect(aspectClass);
    // TODO: Also validate Urn once we convert all aspect models to PDL with proper annotation

    final List<BiConsumer<Urn, RecordTemplate>> hooks =
        hooksMap.getOrDefault(aspectClass, new LinkedList<>());

    if (hooks.contains(hook)) {
      throw new IllegalArgumentException("Adding an already-registered hook");
    }

    hooks.add((BiConsumer<Urn, RecordTemplate>) hook);
    hooksMap.put(aspectClass, hooks);
  }

  /**
   * Add a pre-update hook for a specific aspect type. Warning: pre-update hooks are run within a transaction, so avoid
   * creating time- and/or resource-consuming pre-update hooks.
   */
  public <URN extends Urn, ASPECT extends RecordTemplate> void addPreUpdateHook(@Nonnull Class<ASPECT> aspectClass,
      @Nonnull BiConsumer<URN, ASPECT> preUpdateHook) {
    addHook(aspectClass, preUpdateHook, _aspectPreUpdateHooksMap);
  }

  /**
   * Add a post-update hook for a specific aspect type.
   */
  public <URN extends Urn, ASPECT extends RecordTemplate> void addPostUpdateHook(@Nonnull Class<ASPECT> aspectClass,
      @Nonnull BiConsumer<URN, ASPECT> postUpdateHook) {
    addHook(aspectClass, postUpdateHook, _aspectPostUpdateHooksMap);
  }

  /**
   * Sets the {@link EqualityTester} for a specific aspect type.
   */
  public <ASPECT extends RecordTemplate> void setEqualityTester(@Nonnull Class<ASPECT> aspectClass,
      @Nonnull EqualityTester<ASPECT> tester) {
    checkValidAspect(aspectClass);
    _aspectEqualityTesterMap.put(aspectClass, tester);
  }

  /**
   * Gets the {@link EqualityTester} for an aspect, or {@link DefaultEqualityTester} if none is registered.
   */
  @Nonnull
  public <ASPECT extends RecordTemplate> EqualityTester<ASPECT> getEqualityTester(@Nonnull Class<ASPECT> aspectClass) {
    checkValidAspect(aspectClass);
    return (EqualityTester<ASPECT>) _aspectEqualityTesterMap.computeIfAbsent(aspectClass,
        key -> new DefaultEqualityTester<ASPECT>());
  }

  /**
   * Set lambda function registry.
   */
  public void setLambdaFunctionRegistry(@Nullable LambdaFunctionRegistry lambdaFunctionRegistry) {
    _lambdaFunctionRegistry = lambdaFunctionRegistry;
  }

  /**
   * Set pre ingestion aspect registry.
   */
  public void setRestliPreIngestionAspectRegistry(
      @Nullable RestliPreUpdateAspectRegistry restliPreUpdateAspectRegistry) {
    _restliPreUpdateAspectRegistry = restliPreUpdateAspectRegistry;
  }


  /**
   * Enables or disables atomic updates of multiple aspects.
   */
  public void enableAtomicMultipleUpdate(boolean enabled) {
    _enableAtomicMultipleUpdate = enabled;
  }

  /**
   * Enables or disables model validation before persisting.
   */
  public void enableModelValidationOnWrite(boolean enabled) {
    _modelValidationOnWrite = enabled;
  }

  /**
   * Sets if MAE should be always emitted after each update even if there's no actual value change.
   */
  public void setAlwaysEmitAuditEvent(boolean alwaysEmitAuditEvent) {
    _alwaysEmitAuditEvent = alwaysEmitAuditEvent;
  }

  /**
   * Sets if aspect specific MAE should be enabled.
   */
  public void setEmitAspectSpecificAuditEvent(boolean emitAspectSpecificAuditEvent) {
    _emitAspectSpecificAuditEvent = emitAspectSpecificAuditEvent;
  }

  /**
   * Sets if aspect specific MAE should be always emitted after each update even if there's no actual value change.
   */
  public void setAlwaysEmitAspectSpecificAuditEvent(boolean alwaysEmitAspectSpecificAuditEvent) {
    _alwaysEmitAspectSpecificAuditEvent = alwaysEmitAspectSpecificAuditEvent;
  }

  public void setEmitAuditEvent(boolean emitAuditEvent) {
    _emitAuditEvent = emitAuditEvent;
  }


  /**
   * Logic common to both {@link #add(Urn, Class, Function, AuditStamp)} and {@link #delete(Urn, Class, AuditStamp, int)} methods.
   *
   * @param urn urn the URN for the entity the aspect is attached to
   * @param latest {@link AspectEntry} that corresponds to the latest metadata stored
   * @param newValue new metadata that needs to be added/stored
   * @param aspectClass aspectClass of the aspect being saved
   * @param auditStamp audit stamp for the operation
   * @param equalityTester {@link EqualityTester} that is an interface for testing equality between two objects of the same type
   * @param trackingContext {@link IngestionTrackingContext} which contains ingestion metadata used for tracking purposes
   * @param ingestionParams {@link IngestionParams} which indicates how the aspect should be ingested
   * @param <ASPECT> must be a supported aspect type in {@code ASPECT_UNION}
   * @return {@link AddResult} corresponding to the old and new value of metadata
   */
  private <ASPECT extends RecordTemplate> AddResult<ASPECT> addCommon(@Nonnull URN urn,
      @Nonnull AspectEntry<ASPECT> latest, @Nullable ASPECT newValue, @Nonnull Class<ASPECT> aspectClass,
      @Nonnull AuditStamp auditStamp, @Nonnull EqualityTester<ASPECT> equalityTester,
      @Nullable IngestionTrackingContext trackingContext, @Nonnull IngestionParams ingestionParams) {

    final ASPECT oldValue = latest.getAspect() == null ? null : latest.getAspect();
    final AuditStamp oldAuditStamp = latest.getExtraInfo() == null ? null : latest.getExtraInfo().getAudit();
    final Long oldEmitTime = latest.getExtraInfo() == null ? null : latest.getExtraInfo().getEmitTime();

    final boolean isBackfillEvent = trackingContext != null
        && trackingContext.hasBackfill() && trackingContext.isBackfill();
    if (isBackfillEvent) {
      boolean shouldBackfill =
          // new value is being inserted. We should backfill
          oldValue == null
              || (
              // tracking context should ideally always have emitTime. If it's not present, we will skip backfilling
              trackingContext.hasEmitTime()
                  && (
                  // old emit time is available so we'll use it for comparison
                  // if new event emit time > old event emit time, we'll backfill
                  (oldEmitTime != null && trackingContext.getEmitTime() > oldEmitTime)
                      // old emit time is not available, so we'll fall back to comparing new emit time against old audit time
                      // old audit time represents the last modified time of the aspect
                      || (oldEmitTime == null && oldAuditStamp != null && oldAuditStamp.hasTime() && trackingContext.getEmitTime() > oldAuditStamp.getTime())));

      log.info("Encounter backfill event. Old value = null: {}. Tracking context: {}. Urn: {}. Aspect class: {}. Old audit stamp: {}. "
              + "Old emit time: {}. "
              + "Based on this information, shouldBackfill = {}.",
          oldValue == null, trackingContext, urn, aspectClass, oldAuditStamp, oldEmitTime, shouldBackfill);

      if (!shouldBackfill) {
        return new AddResult<>(oldValue, oldValue, aspectClass);
      }
    }

    // TODO(yanyang) added for job-gms duplicity debug, throwaway afterwards
    if (log.isDebugEnabled()) {
      if ("AzkabanFlowInfo".equals(aspectClass.getSimpleName())) {
        log.debug("New Value: {} => {}", urn, newValue);
        log.debug("Old Value: {} => {}", urn, oldValue);
        log.debug("Quality: {} => {}", urn, equalityTester.equals(oldValue, newValue));
      }
    }

    // Logic determines whether an update to aspect should be persisted.
    if (!shouldUpdateAspect(ingestionParams.getIngestionMode(), urn, oldValue, newValue, aspectClass, auditStamp, equalityTester)) {
      return new AddResult<>(oldValue, oldValue, aspectClass);
    }

    // Save the newValue as the latest version
    long largestVersion =
        saveLatest(urn, aspectClass, oldValue, oldAuditStamp, newValue, auditStamp, latest.isSoftDeleted,
            trackingContext, ingestionParams.isTestMode());

    // Apply retention policy
    applyRetention(urn, aspectClass, getRetention(aspectClass), largestVersion);

    return new AddResult<>(oldValue, newValue, aspectClass);
  }

  /**
   * Adds a new version of several aspects for an entity.
   *
   * <p>Each new aspect will have an automatically assigned version number, which is guaranteed to be positive and
   * monotonically increasing. Older versions of aspect will be purged automatically based on the retention setting. A
   * MetadataAuditEvent is also emitted if an actual update occurs.</p>
   *
   * <p><b>Important:</b> If {@link #_enableAtomicMultipleUpdate} is true, all updates will occur in a single transaction. Note that
   * pre-update hooks are fired between update statements, meaning that the behavior of which pre-update hooks fire when
   * an update partially fails will depend on the implementation.</p>
   *
   * @param urn the URN of the entity to which the aspects are attached
   * @param aspectUpdateLambdas a list of {@link AspectUpdateLambda} to execute
   * @param auditStamp the audit stamp for the operation
   * @param maxTransactionRetry the maximum number of times to retry the transaction
   * @return a list of the updated aspects, each wrapped in an instance of {@link ASPECT_UNION}
   */
  public List<ASPECT_UNION> addMany(@Nonnull URN urn,
      @Nonnull List<AspectUpdateLambda<? extends RecordTemplate>> aspectUpdateLambdas,
      @Nonnull AuditStamp auditStamp,
      int maxTransactionRetry) {
    return addMany(urn, aspectUpdateLambdas, auditStamp, maxTransactionRetry, null);
  }

  /**
   * Adds a new version of several aspects for an entity.
   *
   * <p>Each new aspect will have an automatically assigned version number, which is guaranteed to be positive and
   * monotonically increasing. Older versions of aspect will be purged automatically based on the retention setting. A
   * MetadataAuditEvent is also emitted if an actual update occurs.</p>
   *
   * <p><b>Important:</b> If {@link #_enableAtomicMultipleUpdate} is true, all updates will occur in a single transaction. Note that
   * pre-update hooks are fired between update statements, meaning that the behavior of which pre-update hooks fire when
   * an update partially fails will depend on the implementation.</p>
   *
   * @param urn the URN of the entity to which the aspects are attached
   * @param aspectUpdateLambdas a list of {@link AspectUpdateLambda} to execute
   * @param auditStamp the audit stamp for the operation
   * @param maxTransactionRetry the maximum number of times to retry the transaction
   * @return a list of the updated aspects, each wrapped in an instance of {@link ASPECT_UNION}
   */
  public List<ASPECT_UNION> addMany(@Nonnull URN urn,
      @Nonnull List<AspectUpdateLambda<? extends RecordTemplate>> aspectUpdateLambdas,
      @Nonnull AuditStamp auditStamp,
      int maxTransactionRetry, @Nullable IngestionTrackingContext trackingContext) {

    // first check that all the aspects are valid
    aspectUpdateLambdas.stream().map(AspectUpdateLambda::getAspectClass).forEach(this::checkValidAspect);

    final List<AddResult<? extends RecordTemplate>> results;
    if (_enableAtomicMultipleUpdate) {
      // atomic multiple update enabled: run in a single transaction
      results = runInTransactionWithRetry(() ->
              aspectUpdateLambdas.stream().map(x -> aspectUpdateHelper(urn, x, auditStamp, trackingContext)).collect(Collectors.toList()),
          maxTransactionRetry);
    } else {
      // no atomic multiple updates: run each in its own transaction. This is the same as repeated calls to add
      results = aspectUpdateLambdas.stream().map(x -> runInTransactionWithRetry(() ->
              aspectUpdateHelper(urn, x, auditStamp, trackingContext), maxTransactionRetry)).collect(Collectors.toList());
    }

    // send the audit events etc
    return results.stream().map(x -> unwrapAddResultToUnion(urn, x, auditStamp, trackingContext)).collect(Collectors.toList());
  }

  public List<ASPECT_UNION> addMany(@Nonnull URN urn, @Nonnull List<? extends RecordTemplate> aspectValues, @Nonnull AuditStamp auditStamp) {
    return addMany(urn, aspectValues, auditStamp, null);
  }

  public List<ASPECT_UNION> addMany(@Nonnull URN urn, @Nonnull List<? extends RecordTemplate> aspectValues, @Nonnull AuditStamp auditStamp,
      @Nullable IngestionTrackingContext trackingContext) {
    List<AspectUpdateLambda<? extends RecordTemplate>> aspectUpdateLambdas = aspectValues.stream()
        .map(AspectUpdateLambda::new)
        .collect(Collectors.toList());

    return addMany(urn, aspectUpdateLambdas, auditStamp, DEFAULT_MAX_TRANSACTION_RETRY, trackingContext);
  }

  private <ASPECT extends RecordTemplate> AddResult<ASPECT> aspectUpdateHelper(URN urn, AspectUpdateLambda<ASPECT> updateTuple,
      @Nonnull AuditStamp auditStamp, @Nullable IngestionTrackingContext trackingContext) {
    AspectEntry<ASPECT> latest = getLatest(urn, updateTuple.getAspectClass(), updateTuple.getIngestionParams().isTestMode());

    // TODO(yanyang) added for job-gms duplicity debug, throwaway afterwards
    if (log.isDebugEnabled()) {
      if ("AzkabanFlowInfo".equals(updateTuple.getAspectClass().getSimpleName())) {
        log.debug("Latest: {} => {}", urn, latest);
      }
    }

    Optional<ASPECT> oldValue = Optional.ofNullable(latest.getAspect());
    ASPECT newValue = updateTuple.getUpdateLambda().apply(oldValue);
    if (newValue == null) {
      throw new UnsupportedOperationException(String.format("Attempted to update %s with null aspect %s", urn, updateTuple.getAspectClass().getName()));
    }

    if (_lambdaFunctionRegistry != null && _lambdaFunctionRegistry.isRegistered(updateTuple.getAspectClass())) {
      newValue = updatePreIngestionLambdas(urn, oldValue, newValue);
    }

    checkValidAspect(newValue.getClass());

    if (_modelValidationOnWrite) {
      validateAgainstSchema(newValue);
    }

    // Invoke pre-update hooks, if any
    if (_aspectPreUpdateHooksMap.containsKey(updateTuple.getAspectClass())) {
      for (final BiConsumer<Urn, RecordTemplate> hook : _aspectPreUpdateHooksMap.get(updateTuple.getAspectClass())) {
        hook.accept(urn, newValue);
      }
    }

    return addCommon(urn, latest, newValue, updateTuple.getAspectClass(), auditStamp, getEqualityTester(updateTuple.getAspectClass()),
        trackingContext, updateTuple.getIngestionParams());
  }

  private <ASPECT extends RecordTemplate> ASPECT_UNION unwrapAddResultToUnion(URN urn, AddResult<ASPECT> result,
      @Nonnull AuditStamp auditStamp, @Nullable IngestionTrackingContext trackingContext) {
    ASPECT rawResult = unwrapAddResult(urn, result, auditStamp, trackingContext);
    return ModelUtils.newEntityUnion(_aspectUnionClass, rawResult);
  }

  private <ASPECT extends RecordTemplate> ASPECT unwrapAddResult(URN urn, AddResult<ASPECT> result, @Nonnull AuditStamp auditStamp,
      @Nullable IngestionTrackingContext trackingContext) {
    if (trackingContext != null) {
      trackingContext.setBackfill(false); // reset backfill since MAE won't be a backfill event
    }

    final Class<ASPECT> aspectClass = result.getKlass();
    final ASPECT oldValue = result.getOldValue();
    final ASPECT newValue = result.getNewValue();
    final EqualityTester<ASPECT> equalityTester = getEqualityTester(aspectClass);
    final boolean oldAndNewEqual = (oldValue == null && newValue == null)
        || (oldValue != null && newValue != null && equalityTester.equals(oldValue, newValue));

    // Invoke post-update hooks if there's any
    if (_aspectPostUpdateHooksMap.containsKey(aspectClass)) {
      _aspectPostUpdateHooksMap.get(aspectClass).forEach(hook -> hook.accept(urn, newValue));
    }

    // Produce MAE after a successful update
    if (_emitAuditEvent) {
      // https://jira01.corp.linkedin.com:8443/browse/APA-80115
      if (_alwaysEmitAuditEvent || !oldAndNewEqual) {
        if (_trackingProducer != null) {
          _trackingProducer.produceMetadataAuditEvent(urn, oldValue, newValue);
        } else {
          _producer.produceMetadataAuditEvent(urn, oldValue, newValue);
        }
      }
    }

    // TODO: Replace the previous step with the step below, after pipeline is fully migrated to aspect specific events.
    // Produce aspect specific MAE after a successful update
    if (_emitAspectSpecificAuditEvent) {
      if (_alwaysEmitAspectSpecificAuditEvent || !oldAndNewEqual) {
        if (_trackingProducer != null) {
          _trackingProducer.produceAspectSpecificMetadataAuditEvent(urn, oldValue, newValue, auditStamp, trackingContext,
              IngestionMode.LIVE);
        } else {
          _producer.produceAspectSpecificMetadataAuditEvent(urn, oldValue, newValue, auditStamp, IngestionMode.LIVE);
        }
      }
    }

    return newValue;
  }

  /**
   * Adds a new version of aspect for an entity.
   *
   * <p>The new aspect will have an automatically assigned version number, which is guaranteed to be positive and
   * monotonically increasing. Older versions of aspect will be purged automatically based on the retention setting. A
   * MetadataAuditEvent is also emitted if there's an actual update.
   *
   * @param urn the URN for the entity the aspect is attached to
   * @param auditStamp the audit stamp for the operation
   * @param updateLambda a lambda expression that takes the previous version of aspect and returns the new version
   * @return {@link RecordTemplate} of the new value of aspect
   */
  @Nonnull
  public <ASPECT extends RecordTemplate> ASPECT add(@Nonnull URN urn, @Nonnull Class<ASPECT> aspectClass,
      @Nonnull Function<Optional<ASPECT>, ASPECT> updateLambda, @Nonnull AuditStamp auditStamp,
      int maxTransactionRetry) {
    return add(urn, aspectClass, updateLambda, auditStamp, maxTransactionRetry, null);
  }

  /**
   * Same as {@link #add(Urn, Class, Function, AuditStamp, int)} but with tracking context.
   */
  @Nonnull
  public <ASPECT extends RecordTemplate> ASPECT add(@Nonnull URN urn, @Nonnull Class<ASPECT> aspectClass,
      @Nonnull Function<Optional<ASPECT>, ASPECT> updateLambda, @Nonnull AuditStamp auditStamp,
      int maxTransactionRetry, @Nullable IngestionTrackingContext trackingContext) {
    return add(urn, new AspectUpdateLambda<>(aspectClass, updateLambda), auditStamp, maxTransactionRetry, trackingContext);
  }

  /**
   * Same as {@link #add(Urn, Class, Function, AuditStamp, int, IngestionTrackingContext)} but with ingestion parameters.
   */
  @Nonnull
  public <ASPECT extends RecordTemplate> ASPECT add(@Nonnull URN urn, @Nonnull Class<ASPECT> aspectClass,
      @Nonnull Function<Optional<ASPECT>, ASPECT> updateLambda, @Nonnull AuditStamp auditStamp,
      int maxTransactionRetry, @Nullable IngestionTrackingContext trackingContext, @Nonnull IngestionParams ingestionParams) {
    return add(urn, new AspectUpdateLambda<>(aspectClass, updateLambda, ingestionParams), auditStamp, maxTransactionRetry, trackingContext);
  }

  /**
   * Adds a new version of an aspect for an entity.
   *
   * <p>
   * The new aspect will have an automatically assigned version number, which is guaranteed to be positive and monotonically
   * increasing. Older versions of the aspect will be purged automatically based on the retention setting. A MetadataAuditEvent
   * is also emitted if an actual update occurs.
   * </p>
   *
   * @param urn the URN for the entity to which the aspect is attached
   * @param updateLambda the {@link AspectUpdateLambda} describing the update
   * @param auditStamp the audit stamp for the operation
   * @param maxTransactionRetry the maximum number of times to retry the transaction
   * @param <ASPECT> the type of the aspect being updated
   * @return the new value of the aspect
   */
  @Nonnull
  public <ASPECT extends RecordTemplate> ASPECT add(@Nonnull URN urn, AspectUpdateLambda<ASPECT> updateLambda,
      @Nonnull AuditStamp auditStamp, int maxTransactionRetry) {
    return add(urn, updateLambda, auditStamp, maxTransactionRetry, null);
  }

  /**
   * Same as above {@link #add(Urn, AspectUpdateLambda, AuditStamp, int)} but with tracking context.
   */
  @Nonnull
  public <ASPECT extends RecordTemplate> ASPECT add(@Nonnull URN urn, AspectUpdateLambda<ASPECT> updateLambda,
      @Nonnull AuditStamp auditStamp, int maxTransactionRetry, @Nullable IngestionTrackingContext trackingContext) {
<<<<<<< HEAD
    checkValidAspect(updateLambda.getAspectClass());
    AspectUpdateLambda<ASPECT> effectiveUpdateLambda = preUpdateRouting(urn, updateLambda);
    final AddResult<ASPECT> result = runInTransactionWithRetry(() -> aspectUpdateHelper(urn, effectiveUpdateLambda, auditStamp, trackingContext),
        maxTransactionRetry);

=======
    final Class<ASPECT> aspectClass = updateLambda.getAspectClass();
    checkValidAspect(aspectClass);
    // dual-write to test table while test mode is enabled.
    if (updateLambda.getIngestionParams().isTestMode()) {
      runInTransactionWithRetry(() -> aspectUpdateHelper(urn, updateLambda, auditStamp, trackingContext),
          maxTransactionRetry);
    }
    final AddResult<ASPECT> result = runInTransactionWithRetry(() -> aspectUpdateHelper(urn,
        new AspectUpdateLambda<>(aspectClass, updateLambda.getUpdateLambda(),
            updateLambda.getIngestionParams().setTestMode(false)), auditStamp, trackingContext), maxTransactionRetry);
>>>>>>> 3c10b715
    return unwrapAddResult(urn, result, auditStamp, trackingContext);
  }

  /**
   * Deletes the latest version of aspect for an entity.
   *
   * <p>The new aspect will have an automatically assigned version number, which is guaranteed to be positive and
   * monotonically increasing. Older versions of aspect will be purged automatically based on the retention setting.
   *
   * <p>Note that we do not support Post-update hooks while soft deleting an aspect
   *
   * @param urn urn the URN for the entity the aspect is attached to
   * @param aspectClass aspectClass of the aspect being saved
   * @param auditStamp the audit stamp of the previous latest aspect, null if new value is the first version
   * @param maxTransactionRetry maximum number of transaction retries before throwing an exception
   * @param <ASPECT> must be a supported aspect type in {@code ASPECT_UNION}
   */
  public <ASPECT extends RecordTemplate> void delete(@Nonnull URN urn, @Nonnull Class<ASPECT> aspectClass,
      @Nonnull AuditStamp auditStamp, int maxTransactionRetry) {
    delete(urn, aspectClass, auditStamp, maxTransactionRetry, null);
  }

  /**
   * Same as above {@link #delete(Urn, Class, AuditStamp, int)} but with tracking context.
   */
  public <ASPECT extends RecordTemplate> void delete(@Nonnull URN urn, @Nonnull Class<ASPECT> aspectClass,
      @Nonnull AuditStamp auditStamp, int maxTransactionRetry, @Nullable IngestionTrackingContext trackingContext) {

    checkValidAspect(aspectClass);

    runInTransactionWithRetry(() -> {
      final AspectEntry<ASPECT> latest = getLatest(urn, aspectClass, false);
      final IngestionParams ingestionParams = new IngestionParams().setIngestionMode(IngestionMode.LIVE);
      return addCommon(urn, latest, null, aspectClass, auditStamp, new DefaultEqualityTester<>(), trackingContext, ingestionParams);
    }, maxTransactionRetry);

    // TODO: add support for sending MAE for soft deleted aspects
  }

  /**
   * Similar to {@link #add(Urn, Class, Function, AuditStamp, int)} but uses the default maximum transaction retry.
   */
  @Nonnull
  public <ASPECT extends RecordTemplate> ASPECT add(@Nonnull URN urn, @Nonnull Class<ASPECT> aspectClass,
      @Nonnull Function<Optional<ASPECT>, ASPECT> updateLambda, @Nonnull AuditStamp auditStamp) {
    return add(urn, aspectClass, updateLambda, auditStamp, DEFAULT_MAX_TRANSACTION_RETRY, null);
  }

  /**
   * Same as above {@link #add(Urn, Class, Function, AuditStamp)} but with tracking context.
   */
  @Nonnull
  public <ASPECT extends RecordTemplate> ASPECT add(@Nonnull URN urn, @Nonnull Class<ASPECT> aspectClass,
      @Nonnull Function<Optional<ASPECT>, ASPECT> updateLambda, @Nonnull AuditStamp auditStamp,
      @Nullable IngestionTrackingContext trackingContext, @Nonnull IngestionParams ingestionParams) {
    return add(urn, aspectClass, updateLambda, auditStamp, DEFAULT_MAX_TRANSACTION_RETRY, trackingContext, ingestionParams);
  }

  /**
   * Similar to {@link #add(Urn, Class, Function, AuditStamp)} but takes the new value directly.
   */
  @VisibleForTesting
  @Nonnull
  public <ASPECT extends RecordTemplate> ASPECT add(@Nonnull URN urn, @Nonnull ASPECT newValue,
      @Nonnull AuditStamp auditStamp) {
    return add(urn, newValue, auditStamp, null, null);
  }

  /**
   * Same as above {@link #add(Urn, RecordTemplate, AuditStamp)} but with tracking context.
   */
  @Nonnull
  public <ASPECT extends RecordTemplate> ASPECT add(@Nonnull URN urn, @Nonnull ASPECT newValue,
      @Nonnull AuditStamp auditStamp, @Nullable IngestionTrackingContext trackingContext,
      @Nullable IngestionParams ingestionParams) {
    final IngestionParams nonNullIngestionParams =
        ingestionParams == null || !ingestionParams.hasTestMode() ? new IngestionParams().setIngestionMode(
            IngestionMode.LIVE).setTestMode(false) : ingestionParams;
    return add(urn, (Class<ASPECT>) newValue.getClass(), ignored -> newValue, auditStamp, trackingContext, nonNullIngestionParams);
  }

  /**
   * Similar to {@link #delete(Urn, Class, AuditStamp, int)} but uses the default maximum transaction retry.
   */
  @Nonnull
  public <ASPECT extends RecordTemplate> void delete(@Nonnull URN urn, @Nonnull Class<ASPECT> aspectClass,
      @Nonnull AuditStamp auditStamp) {
    delete(urn, aspectClass, auditStamp, null);
  }

  /**
   * Same as above {@link #delete(Urn, Class, AuditStamp)} but with tracking context.
   */
  @Nonnull
  public <ASPECT extends RecordTemplate> void delete(@Nonnull URN urn, @Nonnull Class<ASPECT> aspectClass,
      @Nonnull AuditStamp auditStamp, @Nullable IngestionTrackingContext trackingContext) {
    delete(urn, aspectClass, auditStamp, DEFAULT_MAX_TRANSACTION_RETRY, trackingContext);
  }

  private <ASPECT extends RecordTemplate> void applyRetention(@Nonnull URN urn, @Nonnull Class<ASPECT> aspectClass,
      @Nonnull Retention retention, long largestVersion) {
    if (retention instanceof IndefiniteRetention) {
      return;
    }

    if (retention instanceof VersionBasedRetention) {
      applyVersionBasedRetention(aspectClass, urn, (VersionBasedRetention) retention, largestVersion);
      return;
    }

    if (retention instanceof TimeBasedRetention) {
      applyTimeBasedRetention(aspectClass, urn, (TimeBasedRetention) retention, _clock.millis());
      return;
    }
  }

  /**
   * Saves the latest aspect.
   *
   * @param urn the URN for the entity the aspect is attached to
   * @param aspectClass the aspectClass of the aspect being saved
   * @param oldEntry {@link RecordTemplate} of the previous latest value of aspect, null if new value is the first version
   * @param oldAuditStamp the audit stamp of the previous latest aspect, null if new value is the first version
   * @param newEntry {@link RecordTemplate} of the new latest value of aspect
   * @param newAuditStamp the audit stamp for the operation
   * @param isSoftDeleted flag to indicate if the previous latest value of aspect was soft deleted
   * @param isTestMode whether the test mode is enabled or not
   * @return the largest version
   */
  protected abstract <ASPECT extends RecordTemplate> long saveLatest(@Nonnull URN urn,
      @Nonnull Class<ASPECT> aspectClass, @Nullable ASPECT oldEntry, @Nullable AuditStamp oldAuditStamp,
      @Nullable ASPECT newEntry, @Nonnull AuditStamp newAuditStamp, boolean isSoftDeleted,
      @Nullable IngestionTrackingContext trackingContext, boolean isTestMode);

  /**
   * Saves the new value of an aspect to entity tables. This is used when backfilling metadata from the old schema to
   * the new schema.
   *
   * @param urn the URN for the entity the aspect is attached to
   * @param aspectClass class of the aspect to backfill
   */
  public abstract <ASPECT extends RecordTemplate> void updateEntityTables(@Nonnull URN urn, @Nonnull Class<ASPECT> aspectClass);

  /**
   * Backfill local relationships from the new schema entity tables. This method is new/dual schema only. It should NOT
   * be used to add local relationships under normal circumstances and should ONLY be used in the case where the aspects
   * exist in the entity tables but the relationships don't exist in the local relationship tables (e.g. if the local
   * relationship tables got dropped or if they were set up after data was already ingested into entity tables).
   *
   * @param urn the URN for the entity the aspect (which the local relationship is derived from) is attached to
   * @param aspectClass class of the aspect to backfill
   */
  public abstract <ASPECT extends RecordTemplate> List<LocalRelationshipUpdates> backfillLocalRelationships(
      @Nonnull URN urn, @Nonnull Class<ASPECT> aspectClass);

  /**
   * Returns list of urns from local secondary index that satisfy the given filter conditions.
   *
   * <p>Results are ordered by the order criterion but defaults to sorting lexicographically by the string
   * representation of the URN.
   *
   * @param indexFilter {@link IndexFilter} containing filter conditions to be applied
   * @param indexSortCriterion {@link IndexSortCriterion} sorting criterion to be applied
   * @param lastUrn last urn of the previous fetched page. For the first page, this should be set as NULL
   * @param pageSize maximum number of distinct urns to return
   * @return List of urns from local secondary index that satisfy the given filter conditions
   */
  @Nonnull
  public abstract List<URN> listUrns(@Nullable IndexFilter indexFilter, @Nullable IndexSortCriterion indexSortCriterion,
      @Nullable URN lastUrn, int pageSize);

  public List<URN> listUrns(@Nullable String lastUrn, int pageSize, @Nullable IndexFilter indexFilter, @Nullable IndexSortCriterion indexSortCriterion) {
    return listUrns(indexFilter, indexSortCriterion, getUrnFromString(lastUrn, _urnClass), pageSize);
  }

  /**
   * Similar to {@link #listUrns(IndexFilter, IndexSortCriterion, Urn, int)} but sorts lexicographically by the URN.
   */
  @Nonnull
  public List<URN> listUrns(@Nullable IndexFilter indexFilter, @Nullable URN lastUrn, int pageSize) {
    return listUrns(indexFilter, null, lastUrn, pageSize);
  }

  /**
   * Similar to {@link #listUrns(IndexFilter, IndexSortCriterion, Urn, int)} but returns a list result with pagination
   * information.
   *
   * @param start the starting offset of the page
   * @return a {@link ListResult} containing a list of urns and other pagination information
   */
  @Nonnull
  public abstract <ASPECT extends RecordTemplate> ListResult<URN> listUrns(@Nullable IndexFilter indexFilter,
      @Nullable IndexSortCriterion indexSortCriterion, int start, int pageSize);

  /**
   * Similar to {@link #listUrns(IndexFilter, Urn, int)}. This is to get all urns with type URN.
   */
  @Nonnull
  public List<URN> listUrns(@Nonnull Class<URN> urnClazz, @Nullable URN lastUrn, int pageSize) {
    final IndexFilter indexFilter = new IndexFilter().setCriteria(
        new IndexCriterionArray(new IndexCriterion().setAspect(urnClazz.getCanonicalName())));
    return listUrns(indexFilter, lastUrn, pageSize);
  }

  /**
   * Retrieves list of urn aspect entries corresponding to the aspect classes and urns.
   *
   * @param aspectClasses aspect classes whose latest versions need to be retrieved
   * @param urns corresponding urns to be retrieved
   * @return list of latest versions of aspects along with urns
   */
  @Nonnull
  private List<UrnAspectEntry<URN>> getUrnAspectEntries(@Nonnull Set<Class<? extends RecordTemplate>> aspectClasses,
      @Nonnull List<URN> urns) {
    final Map<URN, Map<Class<? extends RecordTemplate>, Optional<? extends RecordTemplate>>> urnAspectMap =
        get(aspectClasses, new HashSet<>(urns));

    final Map<URN, List<RecordTemplate>> urnListAspectMap = new LinkedHashMap<>();
    for (URN urn : urns) {
      final Map<Class<? extends RecordTemplate>, Optional<? extends RecordTemplate>> aspectMap = urnAspectMap.get(urn);
      urnListAspectMap.compute(urn, (k, v) -> {
        if (v == null) {
          v = new ArrayList<>();
        }
        return v;
      });
      for (Optional<? extends RecordTemplate> aspect : aspectMap.values()) {
        aspect.ifPresent(record -> urnListAspectMap.get(urn).add(record));
      }
    }

    return urnListAspectMap.entrySet()
        .stream()
        .map(entry -> new UrnAspectEntry<>(entry.getKey(), entry.getValue()))
        .collect(Collectors.toList());
  }

  /**
   * Retrieves list of {@link UrnAspectEntry} containing latest version of aspects along with the urn for the list of urns
   * returned from local secondary index that satisfy given filter conditions. The returned list is ordered by the
   * sort criterion but ordered lexicographically by the string representation of the URN by default.
   *
   * @param aspectClasses aspect classes whose latest versions need to be retrieved
   * @param indexFilter {@link IndexFilter} containing filter conditions to be applied
   * @param indexSortCriterion {@link IndexSortCriterion} sort conditions to be applied
   * @param lastUrn last urn of the previous fetched page. For the first page, this should be set as NULL
   * @param pageSize maximum number of distinct urns whose aspects need to be retrieved
   * @return ordered list of latest versions of aspects along with urns returned from local secondary index
   *        satisfying given filter conditions
   */
  @Nonnull
  public List<UrnAspectEntry<URN>> getAspects(@Nonnull Set<Class<? extends RecordTemplate>> aspectClasses,
      @Nullable IndexFilter indexFilter, @Nullable IndexSortCriterion indexSortCriterion, @Nullable URN lastUrn,
      int pageSize) {

    final List<URN> urns = listUrns(indexFilter, indexSortCriterion, lastUrn, pageSize);

    return getUrnAspectEntries(aspectClasses, urns);
  }

  /**
   * Similar to {@link #getAspects(Set, IndexFilter, IndexSortCriterion, Urn, int)}
   * but sorts lexicographically by the URN.
   */
  @Nonnull
  public List<UrnAspectEntry<URN>> getAspects(@Nonnull Set<Class<? extends RecordTemplate>> aspectClasses,
      @Nonnull IndexFilter indexFilter, @Nullable URN lastUrn, int pageSize) {
    return getAspects(aspectClasses, indexFilter, null, lastUrn, pageSize);
  }

  /**
   * Similar to {@link #getAspects(Set, IndexFilter, IndexSortCriterion, Urn, int)}
   * but returns a list of aspects with pagination information.
   *
   * @param start starting offset of the page
   * @return a {@link ListResult} containing an ordered list of latest versions of aspects along with urns returned from
   *        local secondary index satisfying given filter conditions and pagination information
   */
  @Nonnull
  public ListResult<UrnAspectEntry<URN>> getAspects(@Nonnull Set<Class<? extends RecordTemplate>> aspectClasses,
      @Nullable IndexFilter indexFilter, @Nullable IndexSortCriterion indexSortCriterion, int start, int pageSize) {

    final ListResult<URN> listResult = listUrns(indexFilter, indexSortCriterion, start, pageSize);
    final List<URN> urns = listResult.getValues();

    final List<UrnAspectEntry<URN>> urnAspectEntries = getUrnAspectEntries(aspectClasses, urns);

    return ListResult.<UrnAspectEntry<URN>>builder().values(urnAspectEntries)
        .metadata(listResult.getMetadata())
        .nextStart(listResult.getNextStart())
        .havingMore(listResult.isHavingMore())
        .totalCount(listResult.getTotalCount())
        .totalPageCount(listResult.getTotalPageCount())
        .pageSize(listResult.getPageSize())
        .build();
  }

  /**
   * Runs the given lambda expression in a transaction with a limited number of retries.
   *
   * @param block the lambda expression to run
   * @param maxTransactionRetry maximum number of transaction retries before throwing an exception
   * @param <T> type for the result object
   * @return the result object from a successfully committed transaction
   */
  @Nonnull
  protected abstract <T> T runInTransactionWithRetry(@Nonnull Supplier<T> block, int maxTransactionRetry);

  /**
   * Gets the latest version of a specific aspect type for an entity.
   *
   * @param urn {@link Urn} for the entity
   * @param aspectClass the type of aspect to get
   * @param isTestMode whether the test mode is enabled or not
   * @return {@link AspectEntry} corresponding to the latest version of specific aspect, if it exists
   */
  @Nonnull
  protected abstract <ASPECT extends RecordTemplate> AspectEntry<ASPECT> getLatest(@Nonnull URN urn,
      @Nonnull Class<ASPECT> aspectClass, boolean isTestMode);

  /**
   * Gets the next version to use for an entity's specific aspect type.
   *
   * @param urn {@link Urn} for the entity
   * @param aspectClass the type of aspect to get
   * @return the next version number to use, or {@link #LATEST_VERSION} if there's no previous versions
   */
  protected abstract <ASPECT extends RecordTemplate> long getNextVersion(@Nonnull URN urn,
      @Nonnull Class<ASPECT> aspectClass);

  /**
   * Insert an aspect for an entity with specific version and {@link AuditStamp}.
   *
   * @param urn {@link Urn} for the entity
   * @param value the aspect to insert
   * @param aspectClass the type of aspect to insert
   * @param auditStamp the {@link AuditStamp} for the aspect
   * @param version the version for the aspect
   * @param isTestMode whether the test mode is enabled or not
   */
  protected abstract <ASPECT extends RecordTemplate> void insert(@Nonnull URN urn, @Nullable RecordTemplate value,
      @Nonnull Class<ASPECT> aspectClass, @Nonnull AuditStamp auditStamp, long version,
      @Nullable IngestionTrackingContext trackingContext, boolean isTestMode);

  /**
   * Update an aspect for an entity with specific version and {@link AuditStamp} with optimistic locking.
   *
   * @param urn {@link Urn} for the entity
   * @param value the aspect to update
   * @param aspectClass the type of aspect to update
   * @param newAuditStamp the {@link AuditStamp} for the new aspect
   * @param version the version for the aspect
   * @param oldTimestamp the timestamp for the old aspect
   * @param isTestMode whether the test mode is enabled or not
   */
  protected abstract <ASPECT extends RecordTemplate> void updateWithOptimisticLocking(@Nonnull URN urn,
      @Nullable RecordTemplate value, @Nonnull Class<ASPECT> aspectClass, @Nonnull AuditStamp newAuditStamp,
      long version, @Nonnull Timestamp oldTimestamp, @Nullable IngestionTrackingContext trackingContext,
      boolean isTestMode);

  /**
   * Returns a boolean representing if an Urn has any Aspects associated with it (i.e. if it exists in the DB).
   * @param urn {@link Urn} for the entity
   * @return boolean representing if entity associated with Urn exists
   */
  public abstract boolean exists(@Nonnull URN urn);

  /**
   * Applies version-based retention against a specific aspect type for an entity.
   *
   * @param aspectClass the type of aspect to apply retention to
   * @param urn {@link Urn} for the entity
   * @param retention the retention configuration
   * @param largestVersion the largest version number for the aspect type
   */
  protected abstract <ASPECT extends RecordTemplate> void applyVersionBasedRetention(@Nonnull Class<ASPECT> aspectClass,
      @Nonnull URN urn, @Nonnull VersionBasedRetention retention, long largestVersion);

  /**
   * Applies time-based retention against a specific aspect type for an entity.
   *
   * @param aspectClass the type of aspect to apply retention to
   * @param urn {@link Urn} for the entity
   * @param retention the retention configuration
   * @param currentTime the current timestamp
   */
  protected abstract <ASPECT extends RecordTemplate> void applyTimeBasedRetention(@Nonnull Class<ASPECT> aspectClass,
      @Nonnull URN urn, @Nonnull TimeBasedRetention retention, long currentTime);

  /**
   * Emits backfill MAE for the latest version of an aspect and also backfills SCSI (if it exists and is enabled).
   *
   * @param aspectClass the type of aspect to backfill
   * @param urn urn for the entity
   * @param <ASPECT> must be a supported aspect type in {@code ASPECT_UNION}.
   * @return backfilled aspect
   * @deprecated Use {@link #backfill(Set, Set)} instead
   */
  @Nonnull
  public <ASPECT extends RecordTemplate> Optional<ASPECT> backfill(@Nonnull Class<ASPECT> aspectClass,
      @Nonnull URN urn) {
    return backfill(BackfillMode.BACKFILL_ALL, aspectClass, urn);
  }

  /**
   * Similar to {@link #backfill(Class, URN)} but does a scoped backfill.
   *
   * @param mode backfill mode to scope the backfill process
   */
  @Nonnull
  private <ASPECT extends RecordTemplate> Optional<ASPECT> backfill(@Nonnull BackfillMode mode,
      @Nonnull Class<ASPECT> aspectClass, @Nonnull URN urn) {
    checkValidAspect(aspectClass);
    Optional<ASPECT> aspect = get(aspectClass, urn, LATEST_VERSION);
    aspect.ifPresent(value -> backfill(mode, value, urn));
    return aspect;
  }

  /**
   * Emits backfill MAE for the latest version of a set of aspects for a set of urns and also backfills SCSI (if it exists and is enabled).
   *
   * @param aspectClasses set of aspects to backfill
   * @param urns set of urns to backfill
   * @return map of urn to their backfilled aspect values
   */
  @Nonnull
  public Map<URN, Map<Class<? extends RecordTemplate>, Optional<? extends RecordTemplate>>> backfill(
      @Nonnull Set<Class<? extends RecordTemplate>> aspectClasses, @Nonnull Set<URN> urns) {
    return backfill(BackfillMode.BACKFILL_ALL, aspectClasses, urns);
  }

  /**
   * This method provides a hack solution to enable low volume backfill against secondary live index by setting oldValue
   * in mae payload as null. This method should be deprecated once the secondary store is moving away from elastic search,
   * or the standard backfill method starts to safely backfill against live index.
   *
   * @param aspectClasses set of aspects to backfill
   * @param urns  set of urns to backfill
   * @return map of urn to their backfilled aspect values
   */
  @Deprecated
  @Nonnull
  public Map<URN, Map<Class<? extends RecordTemplate>, Optional<? extends RecordTemplate>>> backfillWithNewValue(
      @Nonnull Set<Class<? extends RecordTemplate>> aspectClasses, @Nonnull Set<URN> urns) {
    return backfill(BackfillMode.MAE_ONLY_WITH_OLD_VALUE_NULL, aspectClasses, urns);
  }

  /**
   * Similar to {@link #backfill(Set, Set)} but does a scoped backfill.
   *
   * @param mode backfill mode to scope the backfill process
   * @param aspectClasses set of aspects to backfill, if null, all valid aspects inside the entity snapshot will be backfilled
   * @param urns  set of urns to backfill
   */
  @Nonnull
  public Map<URN, Map<Class<? extends RecordTemplate>, Optional<? extends RecordTemplate>>> backfill(
      @Nonnull BackfillMode mode, @Nullable Set<Class<? extends RecordTemplate>> aspectClasses, @Nonnull Set<URN> urns) {
    Set<Class<? extends RecordTemplate>> aspectToBackfill =
        aspectClasses == null ? getValidAspectTypes(_aspectUnionClass) : aspectClasses;
    checkValidAspects(aspectToBackfill);
    final Map<URN, Map<Class<? extends RecordTemplate>, Optional<? extends RecordTemplate>>> urnToAspects =
        get(aspectToBackfill, urns);
    urnToAspects.forEach((urn, aspects) -> {
      aspects.forEach((aspectClass, aspect) -> aspect.ifPresent(value -> backfill(mode, value, urn)));
    });
    return urnToAspects;
  }

  /**
   * Entity agnostic method to backfill MAEs given aspects and urns. Only registered and present aspects in database table
   * will be backfilled. Invalid aspects and urns will cause exception.
   *
   * @param mode backfill mode to scope the backfill process
   * @param aspects set of aspects to backfill
   * @param urns set of urns to backfill
   * @return map of urn to their backfilled aspect values
   */
  @Nonnull
  public Map<String, Set<String>> backfillMAE(@Nonnull BackfillMode mode, @Nullable Set<String> aspects,
      @Nonnull Set<String> urns) {
    // convert string to entity urn
    if (_urnClass == null) { // _urnClass can be null in testing scenarios
      throw new IllegalStateException("urn class is null, unable to convert string to urn");
    }
    final Set<URN> urnSet = urns.stream().map(x -> getUrnFromString(x, _urnClass)).collect(Collectors.toSet());

    // convert string to aspect class
    Set<Class<? extends RecordTemplate>> aspectSet = null;
    if (aspects != null) {
      aspectSet = aspects.stream().map(ModelUtils::getAspectClass).collect(Collectors.toSet());
    }

    // call type specific backfill method and transform results to string map
    return transformBackfillResultsToStringMap(backfill(mode, aspectSet, urnSet));
  }

  @Nonnull
  public Map<URN, Map<Class<? extends RecordTemplate>, Optional<? extends RecordTemplate>>> backfillEntityTables(
      @Nonnull Set<Class<? extends RecordTemplate>> aspectClasses, @Nonnull Set<URN> urns) {
    urns.forEach(urn -> aspectClasses.forEach(aspect -> updateEntityTables(urn, aspect)));
    return get(aspectClasses, urns);
  }

  /**
   * Emits backfill MAE for the latest version of a set of aspects for a set of urns
   * and also backfills SCSI (if it exists and is enabled) depending on the backfill mode.
   *
   * @param mode backfill mode to scope the backfill process
   * @param aspectClasses set of aspects to backfill
   * @param urnClazz the type of urn to backfill - needed to list urns using SCSI
   * @param lastUrn last urn of the previous backfilled page - needed to list urns using SCSI
   * @param pageSize the number of entities to backfill
   * @return map of urn to their backfilled aspect values
   */
  @Nonnull
  public Map<URN, Map<Class<? extends RecordTemplate>, Optional<? extends RecordTemplate>>> backfill(
      @Nonnull BackfillMode mode, @Nonnull Set<Class<? extends RecordTemplate>> aspectClasses,
      @Nonnull Class<URN> urnClazz, @Nullable URN lastUrn, int pageSize) {

    final List<URN> urnList = listUrns(urnClazz, lastUrn, pageSize);
    return backfill(mode, aspectClasses, new HashSet(urnList));
  }

  /**
   * Emits backfill MAE for an aspect of an entity depending on the backfill mode.
   *
   * @param mode backfill mode
   * @param aspect aspect to backfill
   * @param urn {@link Urn} for the entity
   * @param <ASPECT> must be a supported aspect type in {@code ASPECT_UNION}.
   */
  private <ASPECT extends RecordTemplate> void backfill(@Nonnull BackfillMode mode, @Nonnull ASPECT aspect,
      @Nonnull URN urn) {

    if (mode == BackfillMode.MAE_ONLY
        || mode == BackfillMode.BACKFILL_ALL
        || mode == BackfillMode.BACKFILL_INCLUDING_LIVE_INDEX) {
      IngestionMode ingestionMode = ALLOWED_INGESTION_BACKFILL_BIMAP.inverse().get(mode);
      if (_trackingProducer != null) {
        IngestionTrackingContext trackingContext = buildIngestionTrackingContext(
            TrackingUtils.getRandomUUID(), BACKFILL_EMITTER, System.currentTimeMillis());

        _trackingProducer.produceAspectSpecificMetadataAuditEvent(urn, aspect, aspect, null, trackingContext, ingestionMode);
      } else {
        _producer.produceAspectSpecificMetadataAuditEvent(urn, aspect, aspect, null, ingestionMode);
      }
    }
  }

  /**
   * Paginates over all available versions of an aspect for an entity. This does not include version of soft deleted aspect(s).
   *
   * @param aspectClass the type of the aspect to query
   * @param urn {@link Urn} for the entity
   * @param start the starting offset of the page
   * @param pageSize the size of the page
   * @param <ASPECT> must be a supported aspect type in {@code ASPECT_UNION}.
   * @return a {@link ListResult} containing a list of version numbers and other pagination information
   */
  @Nonnull
  public abstract <ASPECT extends RecordTemplate> ListResult<Long> listVersions(@Nonnull Class<ASPECT> aspectClass,
      @Nonnull URN urn, int start, int pageSize);

  /**
   * Paginates over all URNs for entities that have a specific aspect. This does not include the urn(s) for which the
   * aspect is soft deleted in the latest version.
   *
   * @param aspectClass the type of the aspect to query
   * @param start the starting offset of the page
   * @param pageSize the size of the page
   * @param <ASPECT> must be a supported aspect type in {@code ASPECT_UNION}.
   * @return a {@link ListResult} containing a list of URN and other pagination information
   */
  @Nonnull
  public abstract <ASPECT extends RecordTemplate> ListResult<URN> listUrns(@Nonnull Class<ASPECT> aspectClass,
      int start, int pageSize);

  /**
   * Paginates over all versions of an aspect for a specific Urn. It does not return metadata corresponding to versions
   * indicating soft deleted aspect(s).
   *
   * @param aspectClass the type of the aspect to query
   * @param urn {@link Urn} for the entity
   * @param start the starting offset of the page
   * @param pageSize the size of the page
   * @param <ASPECT> must be a supported aspect type in {@code ASPECT_UNION}.
   * @return a {@link ListResult} containing a list of aspects and other pagination information
   */
  @Nonnull
  public abstract <ASPECT extends RecordTemplate> ListResult<ASPECT> list(@Nonnull Class<ASPECT> aspectClass,
      @Nonnull URN urn, int start, int pageSize);

  /**
   * Paginates over a specific version of a specific aspect for all Urns. The result does not include soft deleted
   * aspect if the specific version of a specific aspect was soft deleted.
   *
   * @param aspectClass the type of the aspect to query
   * @param version the version of the aspect
   * @param start the starting offset of the page
   * @param pageSize the size of the page
   * @param <ASPECT> must be a supported aspect type in {@code ASPECT_UNION}.
   * @return a {@link ListResult} containing a list of aspects and other pagination information
   */
  @Nonnull
  public abstract <ASPECT extends RecordTemplate> ListResult<ASPECT> list(@Nonnull Class<ASPECT> aspectClass,
      long version, int start, int pageSize);

  /**
   * Paginates over the latest version of a specific aspect for all Urns. The result does not include soft deleted
   * aspect if the latest version of a specific aspect was soft deleted.
   *
   * @param aspectClass the type of the aspect to query
   * @param start the starting offset of the page
   * @param pageSize the size of the page
   * @param <ASPECT> must be a supported aspect type in {@code ASPECT_UNION}.
   * @return a {@link ListResult} containing a list of aspects and other pagination information
   */
  @Nonnull
  public abstract <ASPECT extends RecordTemplate> ListResult<ASPECT> list(@Nonnull Class<ASPECT> aspectClass, int start,
      int pageSize);

  /**
   *  Gets the count of an aggregation specified by the aspect and field to group on.
   * @param indexFilter {@link IndexFilter} that defines the filter conditions
   * @param indexGroupByCriterion {@link IndexGroupByCriterion} that defines the aspect to group by
   * @return map of the field to the count
   */
  @Nonnull
  public abstract Map<String, Long> countAggregate(@Nullable IndexFilter indexFilter,
      @Nonnull IndexGroupByCriterion indexGroupByCriterion);

  /**
   * Batch retrieves metadata aspects along with {@link ExtraInfo} using multiple {@link AspectKey}s.
   *
   * @param keys set of keys for the metadata to retrieve
   * @return a mapping of given keys to the corresponding metadata aspect and {@link ExtraInfo}.
   */
  @Nonnull
  public abstract Map<AspectKey<URN, ? extends RecordTemplate>, AspectWithExtraInfo<? extends RecordTemplate>> getWithExtraInfo(
      @Nonnull Set<AspectKey<URN, ? extends RecordTemplate>> keys);

  /**
   * Similar to {@link #getWithExtraInfo(Set)} but only using only one {@link AspectKey}.
   */
  @Nonnull
  public <ASPECT extends RecordTemplate> Optional<AspectWithExtraInfo<ASPECT>> getWithExtraInfo(
      @Nonnull AspectKey<URN, ASPECT> key) {
    if (getWithExtraInfo(Collections.singleton(key)).containsKey(key)) {
      return Optional.of((AspectWithExtraInfo<ASPECT>) getWithExtraInfo(Collections.singleton(key)).get(key));
    }
    return Optional.empty();
  }

  /**
   * Similar to {@link #getWithExtraInfo(AspectKey)} but with each component of the key broken out as arguments.
   */
  @Nonnull
  public <ASPECT extends RecordTemplate> Optional<AspectWithExtraInfo<ASPECT>> getWithExtraInfo(
      @Nonnull Class<ASPECT> aspectClass, @Nonnull URN urn, long version) {
    return getWithExtraInfo(new AspectKey<>(aspectClass, urn, version));
  }

  /**
   * Similar to {@link #getWithExtraInfo(Class, Urn, long)} but always retrieves the latest version.
   */
  @Nonnull
  public <ASPECT extends RecordTemplate> Optional<AspectWithExtraInfo<ASPECT>> getWithExtraInfo(
      @Nonnull Class<ASPECT> aspectClass, @Nonnull URN urn) {
    return getWithExtraInfo(aspectClass, urn, LATEST_VERSION);
  }

  /**
   * Generates a new string ID that's guaranteed to be globally unique.
   */
  @Nonnull
  public String newStringId() {
    return UUID.randomUUID().toString();
  }

  /**
   * Generates a new numeric ID that's guaranteed to increase monotonically within the given namespace.
   */
  public abstract long newNumericId(@Nonnull String namespace, int maxTransactionRetry);

  /**
   * Similar to {@link #newNumericId(String, int)} but uses default maximum transaction retry count.
   */
  public long newNumericId(@Nonnull String namespace) {
    return newNumericId(namespace, DEFAULT_MAX_TRANSACTION_RETRY);
  }

  /**
   * Similar to {@link #newNumericId(String, int)} but uses a single global namespace.
   */
  public long newNumericId() {
    return newNumericId(DEFAULT_ID_NAMESPACE);
  }

  /**
   * Validates a model against its schema.
   */
  protected void validateAgainstSchema(@Nonnull RecordTemplate model) {
    ValidationResult result = ValidateDataAgainstSchema.validate(model,
        new ValidationOptions(RequiredMode.CAN_BE_ABSENT_IF_HAS_DEFAULT, CoercionMode.NORMAL,
            UnrecognizedFieldMode.DISALLOW));

    if (!result.isValid()) {
      throw new ModelValidationException(result.getMessages().toString());
    }
  }

  /**
   * Maps backfill results of type map{urn, map{aspect, optional metadata}} to map{urn, aspect fqcn}.
   */
  @Nonnull
  protected Map<String, Set<String>> transformBackfillResultsToStringMap(
      @Nonnull Map<URN, Map<Class<? extends RecordTemplate>, Optional<? extends RecordTemplate>>> backfillResults) {
    Map<String, Set<String>> mapToReturn = new HashMap<>();
    for (URN urn: backfillResults.keySet()) {
      Set<String> aspectFqcnSetToReturn = new HashSet<>();
      Map<Class<? extends RecordTemplate>, Optional<? extends RecordTemplate>> aspectClassToMetadataMap = backfillResults.get(urn);

      for (Class<? extends RecordTemplate> aspectClass: aspectClassToMetadataMap.keySet()) {
        if (aspectClassToMetadataMap.get(aspectClass).isPresent()) {
          aspectFqcnSetToReturn.add(getAspectName(aspectClass));
        }
      }

      if (!aspectFqcnSetToReturn.isEmpty()) {
        mapToReturn.put(String.valueOf(urn), aspectFqcnSetToReturn);
      }
    }
    return mapToReturn;
  }

  /** Aspect Version Comparator.
   * @param newValue - Aspect that may have baseSemanticVersion field (by including BaseVersionedAspect).
   * @param oldValue - Aspect that may have baseSemanticVersion field (by including BaseVersionedAspect).
   * @return Return integer (-1, 0, 1) depending on if newValue version is (lesser than, equal to, greater than)
   *     oldValue version.
   */
  protected int aspectVersionComparator(@Nullable RecordTemplate newValue, @Nullable RecordTemplate oldValue) {
    // Attempt to extract baseSemanticVersion from incoming aspects
    // If aspect or version does not exist, set version as lowest ranking (null)
    final DataMap newVerMap = newValue != null ? newValue.data().getDataMap(BASE_SEMANTIC_VERSION) : null;
    final DataMap oldVerMap = oldValue != null ? oldValue.data().getDataMap(BASE_SEMANTIC_VERSION) : null;

    if (newVerMap == null && oldVerMap == null) { // Both inputs are either null or have no version.
      return 0;
    } else if (newVerMap == null && oldVerMap != null) { // Old value has version, but new one does not
      return -1;
    } else if (newVerMap != null && oldVerMap == null) { // New value has version, but old one does not
      return 1;
    } else { //newVerMap != null && oldVerMap != null
      // Translate baseSemanticVersion into array [major, minor, patch]
      final int[] newVerArr = { newVerMap.getInteger(MAJOR).intValue(), newVerMap.getInteger(MINOR).intValue(),
          newVerMap.getInteger(PATCH).intValue()};
      final int[] oldVerArr = { oldVerMap.getInteger(MAJOR).intValue(), oldVerMap.getInteger(MINOR).intValue(),
          oldVerMap.getInteger(PATCH).intValue()};

      // Iterate through version numbers from highest to lowest priority (major->minor->patch)
      for (int i = 0; i < newVerArr.length; i++) {
        // If version numbers are not equal, return appropriate result
        if (newVerArr[i] > oldVerArr[i]) {
          return 1;
        } else if (newVerArr[i] < oldVerArr[i]) {
          return -1;
        }
        // else version numbers are equal. Continue to version numbers of next priority
      }

      // newValue version == oldValue version
      return 0;

    }
  }

  /** Logic to check aspect versions and skip write if needed.
   * @param newValue - Aspect that may have baseSemanticVersion field (by including BaseVersionedAspect).
   * @param oldValue - Aspect that may have baseSemanticVersion field (by including BaseVersionedAspect).
   * @return Return true if we should skip writing newValue. Return false if we won't skip based on aspect version
   *     check.
   */
  protected boolean aspectVersionSkipWrite(@Nullable RecordTemplate newValue, @Nullable RecordTemplate oldValue) {
    /* In the scope of version check, the only case where we should skip writing is when comparator returns -1.
       This includes the following cases:
           - newValue version < oldValue version
           - newValue is null and oldValue is not null
           - newValue has no version, and oldValue has a version
     */
    return aspectVersionComparator(newValue, oldValue) == -1;
  }

  /**
   * The logic determines if we will update the aspect.
   */
  private <ASPECT extends RecordTemplate> boolean shouldUpdateAspect(IngestionMode ingestionMode, URN urn, ASPECT oldValue,
      ASPECT newValue, Class<ASPECT> aspectClass, AuditStamp auditStamp, EqualityTester<ASPECT> equalityTester) {

    final boolean oldAndNewEqual = (oldValue == null && newValue == null) || (oldValue != null && newValue != null && equalityTester.equals(
        oldValue, newValue));

    AspectIngestionAnnotationArray ingestionAnnotations = parseIngestionModeFromAnnotation(aspectClass);
    AspectIngestionAnnotation annotation = findIngestionAnnotationForEntity(ingestionAnnotations, urn);
    Mode mode = annotation == null || !annotation.hasMode() ? Mode.DEFAULT : annotation.getMode();

    // Skip saving for the following scenarios
    if (mode != Mode.FORCE_UPDATE
        && ingestionMode != IngestionMode.LIVE_OVERRIDE // ensure that the new metadata received is skippable (i.e. not marked as a forced write).
        && (oldAndNewEqual || aspectVersionSkipWrite(newValue, oldValue))) { // values are equal or newValue ver < oldValue ver
      return false;
    }

    if (ingestionMode == IngestionMode.LIVE_OVERRIDE) {
      log.info((String.format(
          "Received ingestion event with LIVE_OVERRIDE write mode. urn: %s, aspectClass: %s, auditStamp: %s,"
              + "newValue == oldValue: %b. An MAE will %sbe emitted.", urn, aspectClass, auditStamp, oldAndNewEqual,
          oldAndNewEqual ? "not " : "")));
      return true;
    }

    if (mode == Mode.FORCE_UPDATE) {
      // If no filters specified in the annotation, FORCE_UPDATE
      if (!annotation.hasFilter() || annotation.getFilter() == null) {
        log.info((String.format("@gma.aspect.ingestion is FORCE_UPDATE on aspect %s and no filters set in annotation."
            + " Force update aspect.", aspectClass.getCanonicalName())));
        return true;
      }

      UrnFilterArray filters = annotation.getFilter();
      Map<String, Object> urnPaths = _urnPathExtractor.extractPaths(urn);

      // If there are filters in annotation, at least one filter conditions has to be met.
      boolean atLeastOneFilterPass = false;
      for (UrnFilter filter : filters) {
        if (urnPaths.containsKey(filter.getPath())
            && urnPaths.get(filter.getPath()).toString().equals(filter.getValue())) {
          atLeastOneFilterPass = true;
          break;
        }
      }

      if (atLeastOneFilterPass) {
        return true;
      }
    }

    return !(oldAndNewEqual || aspectVersionSkipWrite(newValue, oldValue));
  }

  /**
   * Update the aspect value with pre-defined lambda functions.
   */
  @Nonnull
  protected <ASPECT extends RecordTemplate> ASPECT updatePreIngestionLambdas(@Nonnull URN urn,
      @Nullable Optional<ASPECT> oldValue, @Nonnull ASPECT newValue) {
    for (final BaseLambdaFunction function : _lambdaFunctionRegistry.getLambdaFunctions(newValue)) {
      newValue = (ASPECT) function.apply(urn, oldValue, newValue);
    }
    if (newValue == null) {
      throw new UnsupportedOperationException(String.format("Attempted to update %s with null aspect.", urn));
    }
    return newValue;
  }

  /**
   * Route the aspect update lambda to the appropriate pre-ingestion aspect service.
   */
  protected <ASPECT extends RecordTemplate> AspectUpdateLambda<ASPECT> preUpdateRouting(URN urn,
      AspectUpdateLambda<ASPECT> updateLambda) {
    if (_restliPreUpdateAspectRegistry != null && _restliPreUpdateAspectRegistry.isRegistered(updateLambda.getAspectClass())) {
      RestliCompliantPreUpdateRoutingClient client = _restliPreUpdateAspectRegistry.getPreIngestionRouting(updateLambda.getAspectClass());
      Message updatedAspect = client.routingLambda(client.convertUrnToMessage(urn),
          client.convertAspectToMessage(
              updateLambda.getUpdateLambda().apply(Optional.empty())));
      RecordTemplate convertedAspect = client.convertAspectFromMessage(updatedAspect);
      return new AspectUpdateLambda<>((Class<ASPECT>) convertedAspect.getClass(), ignored -> (ASPECT) convertedAspect);
    }
    return updateLambda;
  }
}<|MERGE_RESOLUTION|>--- conflicted
+++ resolved
@@ -758,25 +758,18 @@
   @Nonnull
   public <ASPECT extends RecordTemplate> ASPECT add(@Nonnull URN urn, AspectUpdateLambda<ASPECT> updateLambda,
       @Nonnull AuditStamp auditStamp, int maxTransactionRetry, @Nullable IngestionTrackingContext trackingContext) {
-<<<<<<< HEAD
-    checkValidAspect(updateLambda.getAspectClass());
-    AspectUpdateLambda<ASPECT> effectiveUpdateLambda = preUpdateRouting(urn, updateLambda);
-    final AddResult<ASPECT> result = runInTransactionWithRetry(() -> aspectUpdateHelper(urn, effectiveUpdateLambda, auditStamp, trackingContext),
-        maxTransactionRetry);
-
-=======
-    final Class<ASPECT> aspectClass = updateLambda.getAspectClass();
-    checkValidAspect(aspectClass);
-    // dual-write to test table while test mode is enabled.
-    if (updateLambda.getIngestionParams().isTestMode()) {
-      runInTransactionWithRetry(() -> aspectUpdateHelper(urn, updateLambda, auditStamp, trackingContext),
-          maxTransactionRetry);
-    }
-    final AddResult<ASPECT> result = runInTransactionWithRetry(() -> aspectUpdateHelper(urn,
-        new AspectUpdateLambda<>(aspectClass, updateLambda.getUpdateLambda(),
-            updateLambda.getIngestionParams().setTestMode(false)), auditStamp, trackingContext), maxTransactionRetry);
->>>>>>> 3c10b715
-    return unwrapAddResult(urn, result, auditStamp, trackingContext);
+      final Class<ASPECT> aspectClass = updateLambda.getAspectClass();
+      checkValidAspect(aspectClass);
+      AspectUpdateLambda<ASPECT> effectiveUpdateLambda = preUpdateRouting(urn, updateLambda);
+      // dual-write to test table while test mode is enabled.
+      if (updateLambda.getIngestionParams().isTestMode()) {
+        runInTransactionWithRetry(() -> aspectUpdateHelper(urn, effectiveUpdateLambda, auditStamp, trackingContext),
+            maxTransactionRetry);
+      }
+      final AddResult<ASPECT> result = runInTransactionWithRetry(() -> aspectUpdateHelper(urn,
+          new AspectUpdateLambda<>(aspectClass, effectiveUpdateLambda.getUpdateLambda(),
+              updateLambda.getIngestionParams().setTestMode(false)), auditStamp, trackingContext), maxTransactionRetry);
+      return unwrapAddResult(urn, result, auditStamp, trackingContext);
   }
 
   /**
