--- conflicted
+++ resolved
@@ -358,18 +358,12 @@
           _mockGetLatestFunction, _mockTrackingEventProducer, _mockTrackingManager,
           _dummyLocalDAO._transactionRunner);
 
-      // pretend there is already foo in the database
-      when(dummyLocalDAO.getLatest(urn, AspectFoo.class))
-          .thenReturn(new BaseLocalDAO.AspectEntry<>(foo, null, false));
-
-<<<<<<< HEAD
-      // try to add foo again but with the OVERRIDE write mode
-      dummyLocalDAO.add(urn, foo, _dummyAuditStamp, mockTrackingContext, new IngestionParams().setIngestionMode(IngestionMode.LIVE_OVERRIDE));
-=======
     // pretend there is already foo in the database
     when(dummyLocalDAO.getLatest(urn, AspectFoo.class, false))
         .thenReturn(new BaseLocalDAO.AspectEntry<>(foo, null, false));
->>>>>>> 3c10b715
+
+      // try to add foo again but with the OVERRIDE write mode
+      dummyLocalDAO.add(urn, foo, _dummyAuditStamp, mockTrackingContext, new IngestionParams().setIngestionMode(IngestionMode.LIVE_OVERRIDE));
 
       // verify that there are no MAE emissions
       verifyNoMoreInteractions(_mockTrackingEventProducer);
